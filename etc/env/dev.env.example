--- conflicted
+++ resolved
@@ -160,15 +160,6 @@
 
 # FEE LIQUIDATION CONSTANTS
 MAX_LIQUIDATION_FEE_PERCENT=5
-<<<<<<< HEAD
-FEE_ACCUMULATOR_ADDRESS=0xde03a0B5963f75f1C8485B355fF6D30f3093BDE7
-FEE_ACCOUNT_PRIVATE_KEY=unset
-
-# Signature verification is an expensive operation, in order to protect the server from DoS,
-# we limit the number of both transactions and Ethereum signatures per batch.
-MAX_TRANSACTIONS_PER_BATCH=50
-MAX_ETH_SIGNATURES_PER_BATCH=5
-=======
 FEE_ACCOUNT_PRIVATE_KEY=unset
 
 # Set of token addresses for which no subsidies are provided.
@@ -176,5 +167,4 @@
 
 # Set of token addresses which are not acceptable in the ticker for paying fees in.
 # Should be a comma-separated list.
-TICKER_DISABLED_TOKENS=38A2fDc11f526Ddd5a607C1F251C065f40fBF2f7
->>>>>>> ace9a313
+TICKER_DISABLED_TOKENS=38A2fDc11f526Ddd5a607C1F251C065f40fBF2f7