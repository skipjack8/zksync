<<<<<<< HEAD
use models::node::{
    closest_packable_fee_amount, closest_packable_token_amount, is_fee_amount_packable,
    is_token_amount_packable, tx::PackedEthSignature, Address, FranklinTx, Nonce, Token, TokenLike,
    TxFeeTypes,
=======
use models::{
    helpers::{
        closest_packable_fee_amount, closest_packable_token_amount, is_fee_amount_packable,
        is_token_amount_packable,
    },
    Address, FranklinTx, Nonce, Token, TokenLike, TxFeeTypes,
>>>>>>> 3f17081c
};
use num::BigUint;

use crate::{error::ClientError, operations::SyncTransactionHandle, wallet::Wallet};

#[derive(Debug)]
pub struct TransferBuilder<'a> {
    wallet: &'a Wallet,
    token: Option<Token>,
    amount: Option<BigUint>,
    fee: Option<BigUint>,
    to: Option<Address>,
    nonce: Option<Nonce>,
}

impl<'a> TransferBuilder<'a> {
    /// Initializes a transfer transaction building process.
    pub fn new(wallet: &'a Wallet) -> Self {
        Self {
            wallet,
            token: None,
            amount: None,
            fee: None,
            to: None,
            nonce: None,
        }
    }

    /// Directly returns the signed transfer transaction for the subsequent usage.
    pub async fn tx(self) -> Result<(FranklinTx, Option<PackedEthSignature>), ClientError> {
        let token = self
            .token
            .ok_or_else(|| ClientError::MissingRequiredField("token".into()))?;
        let amount = self
            .amount
            .ok_or_else(|| ClientError::MissingRequiredField("amount".into()))?;
        let to = self
            .to
            .ok_or_else(|| ClientError::MissingRequiredField("to".into()))?;

        let nonce = match self.nonce {
            Some(nonce) => nonce,
            None => {
                let account_info = self
                    .wallet
                    .provider
                    .account_info(self.wallet.address())
                    .await?;
                account_info.committed.nonce
            }
        };

        let fee = match self.fee {
            Some(fee) => fee,
            None => {
                let fee = self
                    .wallet
                    .provider
                    .get_tx_fee(TxFeeTypes::Transfer, to, token.id)
                    .await?;
                fee.total_fee
            }
        };

        self.wallet
            .signer
            .sign_transfer(token, amount, fee, to, nonce)
            .map(|(tx, signature)| (FranklinTx::Transfer(Box::new(tx)), signature))
            .map_err(ClientError::SigningError)
    }

    /// Sends the transaction, returning the handle for its awaiting.
    pub async fn send(self) -> Result<SyncTransactionHandle, ClientError> {
        let provider = self.wallet.provider.clone();

        let (tx, eth_signature) = self.tx().await?;
        let tx_hash = provider.send_tx(tx, eth_signature).await?;

        Ok(SyncTransactionHandle::new(tx_hash, provider))
    }

    /// Sets the transaction token. Returns an error if token is not supported by zkSync.
    pub fn token(mut self, token: impl Into<TokenLike>) -> Result<Self, ClientError> {
        let token_like = token.into();
        let token = self
            .wallet
            .tokens
            .resolve(token_like)
            .ok_or(ClientError::UnknownToken)?;

        self.token = Some(token);

        Ok(self)
    }

    /// Set the transfer amount. If the provided amount is not packable,
    /// rounds it to the closest packable amount.
    ///
    /// For more details, see [utils](../utils/index.html) functions.
    pub fn amount(mut self, amount: impl Into<BigUint>) -> Self {
        let amount = closest_packable_token_amount(&amount.into());
        self.amount = Some(amount);

        self
    }

    /// Set the fee amount. If the provided fee is not packable,
    /// rounds it to the closest packable fee amount.
    ///
    /// For more details, see [utils](../utils/index.html) functions.
    pub fn fee(mut self, fee: impl Into<BigUint>) -> Self {
        let fee = closest_packable_fee_amount(&fee.into());
        self.fee = Some(fee);

        self
    }

    /// Set the transfer amount. If the provided amount is not packable,
    /// returns an error.
    ///
    /// For more details, see [utils](../utils/index.html) functions.
    pub fn amount_exact(mut self, amount: impl Into<BigUint>) -> Result<Self, ClientError> {
        let amount = amount.into();
        if !is_token_amount_packable(&amount) {
            return Err(ClientError::NotPackableValue);
        }
        self.amount = Some(amount);

        Ok(self)
    }

    /// Set the fee amount. If the provided fee is not packable,
    /// returns an error.
    ///
    /// For more details, see [utils](../utils/index.html) functions.
    pub fn fee_exact(mut self, fee: impl Into<BigUint>) -> Result<Self, ClientError> {
        let fee = fee.into();
        if !is_fee_amount_packable(&fee) {
            return Err(ClientError::NotPackableValue);
        }
        self.fee = Some(fee);

        Ok(self)
    }

    /// Sets the transaction recipient.
    pub fn to(mut self, to: Address) -> Self {
        self.to = Some(to);
        self
    }

    /// Same as `TransferBuilder::to`, but accepts a string address value.
    ///
    /// Provided string value must be a correct address in a hexadecimal form,
    /// otherwise an error will be returned.
    pub fn str_to(mut self, to: impl AsRef<str>) -> Result<Self, ClientError> {
        let to: Address = to
            .as_ref()
            .parse()
            .map_err(|_| ClientError::IncorrectAddress)?;

        self.to = Some(to);
        Ok(self)
    }

    /// Sets the transaction nonce.
    pub fn nonce(mut self, nonce: Nonce) -> Self {
        self.nonce = Some(nonce);
        self
    }
}<|MERGE_RESOLUTION|>--- conflicted
+++ resolved
@@ -1,16 +1,10 @@
-<<<<<<< HEAD
-use models::node::{
-    closest_packable_fee_amount, closest_packable_token_amount, is_fee_amount_packable,
-    is_token_amount_packable, tx::PackedEthSignature, Address, FranklinTx, Nonce, Token, TokenLike,
-    TxFeeTypes,
-=======
 use models::{
     helpers::{
         closest_packable_fee_amount, closest_packable_token_amount, is_fee_amount_packable,
         is_token_amount_packable,
     },
+    tx::PackedEthSignature,
     Address, FranklinTx, Nonce, Token, TokenLike, TxFeeTypes,
->>>>>>> 3f17081c
 };
 use num::BigUint;
 
