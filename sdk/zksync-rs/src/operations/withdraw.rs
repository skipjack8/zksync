use num::BigUint;
use zksync_types::{
    helpers::{
        closest_packable_fee_amount, closest_packable_token_amount, is_fee_amount_packable,
        is_token_amount_packable,
    },
    tx::PackedEthSignature,
    Address, Nonce, Token, TokenLike, TxFeeTypes, ZkSyncTx,
};

use crate::{error::ClientError, operations::SyncTransactionHandle, wallet::Wallet};

#[derive(Debug)]
pub struct WithdrawBuilder<'a> {
    wallet: &'a Wallet,
    token: Option<Token>,
    amount: Option<BigUint>,
    fee: Option<BigUint>,
    to: Option<Address>,
    nonce: Option<Nonce>,
}

impl<'a> WithdrawBuilder<'a> {
    /// Initializes a withdraw transaction building process.
    pub fn new(wallet: &'a Wallet) -> Self {
        Self {
            wallet,
            token: None,
            amount: None,
            fee: None,
            to: None,
            nonce: None,
        }
    }

    /// Directly returns the signed withdraw transaction for the subsequent usage.
    pub async fn tx(self) -> Result<(ZkSyncTx, Option<PackedEthSignature>), ClientError> {
        let token = self
            .token
            .ok_or_else(|| ClientError::MissingRequiredField("token".into()))?;
        let amount = self
            .amount
            .ok_or_else(|| ClientError::MissingRequiredField("amount".into()))?;
        let to = self
            .to
            .ok_or_else(|| ClientError::MissingRequiredField("to".into()))?;

        let nonce = match self.nonce {
            Some(nonce) => nonce,
            None => {
                let account_info = self
                    .wallet
                    .provider
                    .account_info(self.wallet.address())
                    .await?;
                account_info.committed.nonce
            }
        };

        let fee = match self.fee {
            Some(fee) => fee,
            None => {
                let fee = self
                    .wallet
                    .provider
                    .get_tx_fee(TxFeeTypes::Withdraw, to, token.id)
                    .await?;
                fee.total_fee
            }
        };

        self.wallet
            .signer
            .sign_withdraw(token, amount, fee, to, nonce)
<<<<<<< HEAD
            .await
            .map(|(tx, sign)| (FranklinTx::Withdraw(Box::new(tx)), sign))
=======
            .map(|(tx, sign)| (ZkSyncTx::Withdraw(Box::new(tx)), sign))
>>>>>>> fa16cc08
            .map_err(ClientError::SigningError)
    }

    /// Sends the transaction, returning the handle for its awaiting.
    pub async fn send(self) -> Result<SyncTransactionHandle, ClientError> {
        let provider = self.wallet.provider.clone();

        let (tx, eth_signature) = self.tx().await?;
        let tx_hash = provider.send_tx(tx, eth_signature).await?;

        Ok(SyncTransactionHandle::new(tx_hash, provider))
    }

    /// Sets the transaction token. Returns an error if token is not supported by zkSync.
    pub fn token(mut self, token: impl Into<TokenLike>) -> Result<Self, ClientError> {
        let token_like = token.into();
        let token = self
            .wallet
            .tokens
            .resolve(token_like)
            .ok_or(ClientError::UnknownToken)?;

        self.token = Some(token);

        Ok(self)
    }

    /// Set the transfer amount. If the amount provided is not packable,
    /// rounds it to the closest packable amount.
    ///
    /// For more details, see [utils](../utils/index.html) functions.
    pub fn amount(mut self, amount: impl Into<BigUint>) -> Self {
        let amount = closest_packable_token_amount(&amount.into());
        self.amount = Some(amount);

        self
    }

    /// Set the fee amount. If the amount provided is not packable,
    /// rounds it to the closest packable fee amount.
    ///
    /// For more details, see [utils](../utils/index.html) functions.
    pub fn fee(mut self, fee: impl Into<BigUint>) -> Self {
        let fee = closest_packable_fee_amount(&fee.into());
        self.fee = Some(fee);

        self
    }

    /// Set the transfer amount. If the provided amount is not packable,
    /// returns an error.
    ///
    /// For more details, see [utils](../utils/index.html) functions.
    pub fn amount_exact(mut self, amount: impl Into<BigUint>) -> Result<Self, ClientError> {
        let amount = amount.into();
        if !is_token_amount_packable(&amount) {
            return Err(ClientError::NotPackableValue);
        }
        self.amount = Some(amount);

        Ok(self)
    }

    /// Set the fee amount. If the provided fee is not packable,
    /// returns an error.
    ///
    /// For more details, see [utils](../utils/index.html) functions.
    pub fn fee_exact(mut self, fee: impl Into<BigUint>) -> Result<Self, ClientError> {
        let fee = fee.into();
        if !is_fee_amount_packable(&fee) {
            return Err(ClientError::NotPackableValue);
        }
        self.fee = Some(fee);

        Ok(self)
    }

    /// Sets the address of Ethereum wallet to withdraw funds to.
    pub fn to(mut self, to: Address) -> Self {
        self.to = Some(to);
        self
    }

    /// Same as `WithdrawBuilder::to`, but accepts a string address value.
    ///
    /// Provided string value must be a correct address in a hexadecimal form,
    /// otherwise an error will be returned.
    pub fn str_to(mut self, to: impl AsRef<str>) -> Result<Self, ClientError> {
        let to: Address = to
            .as_ref()
            .parse()
            .map_err(|_| ClientError::IncorrectAddress)?;

        self.to = Some(to);
        Ok(self)
    }

    /// Sets the transaction nonce.
    pub fn nonce(mut self, nonce: Nonce) -> Self {
        self.nonce = Some(nonce);
        self
    }
}<|MERGE_RESOLUTION|>--- conflicted
+++ resolved
@@ -72,12 +72,8 @@
         self.wallet
             .signer
             .sign_withdraw(token, amount, fee, to, nonce)
-<<<<<<< HEAD
             .await
-            .map(|(tx, sign)| (FranklinTx::Withdraw(Box::new(tx)), sign))
-=======
             .map(|(tx, sign)| (ZkSyncTx::Withdraw(Box::new(tx)), sign))
->>>>>>> fa16cc08
             .map_err(ClientError::SigningError)
     }
 
