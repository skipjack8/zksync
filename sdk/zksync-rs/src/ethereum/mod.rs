//! Utilities for the on-chain operations, such as `Deposit` and `FullExit`.

use eth_client::ETHClient;
use futures::compat::Future01CompatExt;
<<<<<<< HEAD
use models::{
    abi,
    node::{AccountId, PriorityOp, TokenLike},
};
use num::BigUint;
use std::{convert::TryFrom, time::Duration};
use std::{str::FromStr, time::Instant};
=======
use models::{AccountId, TokenLike};
use std::str::FromStr;
>>>>>>> 3f17081c
use web3::contract::tokens::Tokenize;
use web3::contract::{Contract, Options};
use web3::transports::{EventLoopHandle, Http};
use web3::types::{TransactionReceipt, H160, H256, U256};
use web3::Web3;
use zksync_contracts as abi;

use crate::{
    error::ClientError, provider::Provider, tokens_cache::TokensCache, types::network::Network,
    utils::u256_to_biguint,
};

const IERC20_INTERFACE: &str = include_str!("abi/IERC20.json");

impl Network {
    pub fn chain_id(self) -> u8 {
        match self {
            Network::Mainnet => 1,
            Network::Ropsten => 3,
            Network::Rinkeby => 4,
            Network::Localhost => 9,
            Network::Unknown => panic!("Attempt to connect to an unknown network"),
        }
    }
}

/// `EthereumProvider` gains access to on-chain operations, such as deposits and full exits.
/// Methods to interact with Ethereum return corresponding Ethereum transaction hash.
/// In order to monitor transaction execution, an Etherereum node `web3` API is exposed
/// via `EthereumProvider::web3` method.
#[derive(Debug)]
pub struct EthereumProvider {
    tokens_cache: TokensCache,
    eth_client: ETHClient<Http>,
    erc20_abi: ethabi::Contract,
    // We have to prevent handle from drop, since it will cause event loop termination.
    _event_loop: EventLoopHandle,
}

impl EthereumProvider {
    /// Creates a new Ethereum provider.
    pub async fn new(
        provider: &Provider,
        tokens_cache: TokensCache,
        eth_web3_url: impl AsRef<str>,
        eth_private_key: H256,
        eth_addr: H160,
    ) -> Result<Self, ClientError> {
        let (_event_loop, transport) = Http::new(eth_web3_url.as_ref())
            .map_err(|err| ClientError::NetworkError(err.to_string()))?;

        let network = provider.network;

        let address_response = provider.contract_address().await?;
        let contract_address = if address_response.main_contract.starts_with("0x") {
            &address_response.main_contract[2..]
        } else {
            &address_response.main_contract
        };

        let eth_client = ETHClient::new(
            transport,
            abi::zksync_contract(),
            eth_addr,
            eth_private_key,
            contract_address
                .parse()
                .map_err(|err| ClientError::MalformedResponse(format!("{}", err)))?,
            network.chain_id(),
            1.5f64,
        );

        let abi_string = serde_json::Value::from_str(IERC20_INTERFACE)
            .expect("Malformed IERC20 file")
            .get("abi")
            .expect("Malformed IERC20 file")
            .to_string();
        let erc20_abi = ethabi::Contract::load(abi_string.as_bytes()).unwrap();

        Ok(Self {
            eth_client,
            erc20_abi,
            tokens_cache,
            _event_loop,
        })
    }

    /// Exposes Ethereum node `web3` API.
    pub fn web3(&self) -> &Web3<Http> {
        &self.eth_client.web3
    }

    /// Returns the zkSync contract address.
    pub fn contract_address(&self) -> H160 {
        self.eth_client.contract_addr
    }

    /// Returns the Ethereum account balance.
    pub async fn balance(&self) -> Result<BigUint, ClientError> {
        self.eth_client
            .balance()
            .await
            .map(u256_to_biguint)
            .map_err(|err| ClientError::NetworkError(err.to_string()))
    }

    /// Returns the pending nonce for the Ethereum account.
    pub async fn nonce(&self) -> Result<U256, ClientError> {
        self.eth_client
            .pending_nonce()
            .await
            .map_err(|err| ClientError::NetworkError(err.to_string()))
    }

    /// Checks whether ERC20 of a certain token deposit is approved for account.
    pub async fn is_erc20_deposit_approved(
        &self,
        token: impl Into<TokenLike>,
    ) -> Result<bool, ClientError> {
        let token = token.into();
        let erc20_approve_threshold: U256 =
            "57896044618658097711785492504343953926634992332820282019728792003956564819968"
                .parse()
                .unwrap(); // 2^255

        let token = self
            .tokens_cache
            .resolve(token)
            .ok_or(ClientError::UnknownToken)?;

        let contract = Contract::new(
            self.eth_client.web3.eth(),
            token.address,
            self.erc20_abi.clone(),
        );

        let query = contract.query(
            "allowance",
            (self.eth_client.sender_account, self.contract_address()),
            None,
            Options::default(),
            None,
        );
        let current_allowance: U256 = query
            .compat()
            .await
            .map_err(|err| ClientError::NetworkError(err.to_string()))?;

        Ok(current_allowance >= erc20_approve_threshold)
    }

    /// Sends a transaction to ERC20 token contract to approve the ERC20 deposit.
    pub async fn approve_erc20_token_deposits(
        &self,
        token: impl Into<TokenLike>,
    ) -> Result<H256, ClientError> {
        let token = token.into();
        let max_erc20_approve_amount: U256 =
            "115792089237316195423570985008687907853269984665640564039457584007913129639935"
                .parse()
                .unwrap(); // 2^256 - 1

        let token = self
            .tokens_cache
            .resolve(token)
            .ok_or(ClientError::UnknownToken)?;

        let contract_function = self
            .erc20_abi
            .function("approve")
            .expect("failed to get function parameters");
        let params = (self.contract_address(), max_erc20_approve_amount);
        let data = contract_function
            .encode_input(&params.into_tokens())
            .expect("failed to encode parameters");

        let signed_tx = self
            .eth_client
            .sign_prepared_tx_for_addr(data, token.address, Default::default())
            .await
            .map_err(|_| ClientError::IncorrectCredentials)?;

        let transaction_hash = self
            .eth_client
            .send_raw_tx(signed_tx.raw_tx)
            .await
            .map_err(|err| ClientError::NetworkError(err.to_string()))?;

        Ok(transaction_hash)
    }

    /// Performs a transfer of funds from one Ethereum account to another.
    /// Note: This operation is performed on Ethereum, and not related to zkSync directly.
    pub async fn transfer(
        &self,
        token: impl Into<TokenLike>,
        amount: U256,
        to: H160,
    ) -> Result<H256, ClientError> {
        let token = token.into();
        let token_info = self
            .tokens_cache
            .resolve(token.clone())
            .ok_or(ClientError::UnknownToken)?;

        let signed_tx = if self.tokens_cache.is_eth(token) {
            let mut options = Options::default();
            options.value = Some(amount);
            self.eth_client
                .sign_prepared_tx_for_addr(Vec::new(), to, options)
                .await
                .map_err(|_| ClientError::IncorrectCredentials)?
        } else {
            let contract_function = self
                .erc20_abi
                .function("transfer")
                .expect("failed to get function parameters");
            let params = (to, amount);
            let data = contract_function
                .encode_input(&params.into_tokens())
                .expect("failed to encode parameters");

            self.eth_client
                .sign_prepared_tx_for_addr(data, token_info.address, Default::default())
                .await
                .map_err(|_| ClientError::IncorrectCredentials)?
        };

        let transaction_hash = self
            .eth_client
            .send_raw_tx(signed_tx.raw_tx)
            .await
            .map_err(|err| ClientError::NetworkError(err.to_string()))?;

        Ok(transaction_hash)
    }

    /// Performs a deposit in zkSync network.
    /// For ERC20 tokens, a deposit must be approved beforehand via the `EthereumProvider::approve_erc20_token_deposits` method.
    pub async fn deposit(
        &self,
        token: impl Into<TokenLike>,
        amount: U256,
        sync_address: H160,
    ) -> Result<H256, ClientError> {
        let token = token.into();
        let token_info = self
            .tokens_cache
            .resolve(token.clone())
            .ok_or(ClientError::UnknownToken)?;

        let signed_tx = if self.tokens_cache.is_eth(token) {
            let mut options = Options::default();
            options.value = Some(amount);
            options.gas = Some(200_000.into());
            self.eth_client
                .sign_call_tx("depositETH", sync_address, options)
                .await
                .map_err(|_| ClientError::IncorrectCredentials)?
        } else {
            let mut options = Options::default();
            options.gas = Some(200_000.into());
            let params = (token_info.address, amount, sync_address);
            self.eth_client
                .sign_call_tx("depositETH", params, options)
                .await
                .map_err(|_| ClientError::IncorrectCredentials)?
        };

        let transaction_hash = self
            .eth_client
            .send_raw_tx(signed_tx.raw_tx)
            .await
            .map_err(|err| ClientError::NetworkError(err.to_string()))?;

        Ok(transaction_hash)
    }

    /// Performs a full exit for a certain token.
    pub async fn full_exit(
        &self,
        token: impl Into<TokenLike>,
        account_id: AccountId,
    ) -> Result<H256, ClientError> {
        let token = token.into();
        let token = self
            .tokens_cache
            .resolve(token.clone())
            .ok_or(ClientError::UnknownToken)?;
        let account_id = U256::from(account_id);

        let mut options = Options::default();
        options.gas = Some(500_000.into());

        let signed_tx = self
            .eth_client
            .sign_call_tx("fullExit", (account_id, token.address), options)
            .await
            .map_err(|_| ClientError::IncorrectCredentials)?;

        let transaction_hash = self
            .eth_client
            .send_raw_tx(signed_tx.raw_tx)
            .await
            .map_err(|err| ClientError::NetworkError(err.to_string()))?;

        Ok(transaction_hash)
    }

    /// Waits until the transaction is confirmed by the Ethereum blockchain.
    pub async fn wait_for_tx(&self, tx_hash: H256) -> Result<TransactionReceipt, ClientError> {
        // TODO Make timeouts configurable, or use high level solution like tokio::retry.
        let timeout = Duration::from_secs(10);
        let mut poller = tokio::time::interval(Duration::from_millis(100));

        let start = Instant::now();
        loop {
            if let Some(receipt) = self
                .eth_client
                .tx_receipt(tx_hash)
                .await
                .map_err(|err| ClientError::NetworkError(err.to_string()))?
            {
                return Ok(receipt);
            }

            if start.elapsed() > timeout {
                return Err(ClientError::OperationTimeout);
            }
            poller.tick().await;
        }
    }
}

/// Trait describes the ability to receive the priority operation from this holder.
pub trait PriorityOpHolder {
    /// Returns the priority operation if exist.
    fn priority_op(&self) -> Option<PriorityOp>;
}

impl PriorityOpHolder for TransactionReceipt {
    fn priority_op(&self) -> Option<PriorityOp> {
        self.logs
            .iter()
            .find_map(|op| PriorityOp::try_from(op.clone()).ok())
    }
}<|MERGE_RESOLUTION|>--- conflicted
+++ resolved
@@ -2,18 +2,10 @@
 
 use eth_client::ETHClient;
 use futures::compat::Future01CompatExt;
-<<<<<<< HEAD
-use models::{
-    abi,
-    node::{AccountId, PriorityOp, TokenLike},
-};
+use models::{AccountId, PriorityOp, TokenLike};
 use num::BigUint;
 use std::{convert::TryFrom, time::Duration};
 use std::{str::FromStr, time::Instant};
-=======
-use models::{AccountId, TokenLike};
-use std::str::FromStr;
->>>>>>> 3f17081c
 use web3::contract::tokens::Tokenize;
 use web3::contract::{Contract, Options};
 use web3::transports::{EventLoopHandle, Http};
@@ -116,8 +108,8 @@
         self.eth_client
             .balance()
             .await
+            .map_err(|err| ClientError::NetworkError(err.to_string()))
             .map(u256_to_biguint)
-            .map_err(|err| ClientError::NetworkError(err.to_string()))
     }
 
     /// Returns the pending nonce for the Ethereum account.
