// Workspace uses
use zksync_basic_types::U256;
// Local uses
use crate::{
    gas_adjuster::{parameters::limit_scale_factor, GasStatistics},
    tests::mock::{default_eth_sender, MockDatabase, MockEthereum},
    DatabaseInterface, GasAdjuster,
};

/// Creates `Ethereum` and `Database` instances for the `GasAdjuster` tests.
async fn eth_and_db_clients() -> (MockEthereum, MockDatabase) {
    let eth_sender = default_eth_sender().await;

    (eth_sender.ethereum, eth_sender.db)
}

/// Scales the gas limit according to the scale factor for GasAdjuster.
fn scale_gas_limit(value: u64) -> u64 {
    let scale = (limit_scale_factor() * 100.0).round() as u64;

    value * scale / 100
}

/// Checks that by default (with no previous tx info provided), GasAdjuster
/// provides the gas price suggested by the client.
#[tokio::test]
async fn initial_price() {
    let (mut ethereum, db) = eth_and_db_clients().await;
    let mut connection = db.acquire_connection().await.unwrap();
    let mut gas_adjuster: GasAdjuster<MockEthereum, MockDatabase> = GasAdjuster::new(&db).await;

    // Vector of ethereum client prices.
    let test_vector = vec![
        0,
        13,
        db.load_gas_price_limit(&mut connection)
            .await
            .unwrap()
            .low_u64(),
    ];

    for eth_client_price in test_vector {
        ethereum.gas_price = eth_client_price.into();

        let scaled_gas = gas_adjuster.get_gas_price(&ethereum, None).await.unwrap();
        assert_eq!(scaled_gas, eth_client_price.into());
    }
}

/// Test for the lower gas limit: it should be a network-suggested price for new transactions,
/// and for stuck transactions it should be the maximum of either price increased by 15% or
/// the network-suggested price.
#[tokio::test]
async fn lower_gas_limit() {
    let (mut ethereum, db) = eth_and_db_clients().await;

    let mut gas_adjuster: GasAdjuster<MockEthereum, MockDatabase> = GasAdjuster::new(&db).await;

    // Test vector of pairs (ethereum client price, price of the last tx, expected price).
    let test_vector = vec![
        (1, 100, 115),   // Client price is too low, increase by 15%
        (200, 100, 200), // Client price is higher, use it
        (115, 100, 115), // Client price == (price + 15%)
        (100, 130, 149), // Fractional result is rounded down
        (0, 0, 0),       // 0 price does not lead to crash
    ];

    for (eth_client_price, previous_price, expected_price) in test_vector {
        // Set the gas price in Ethereum.
        ethereum.gas_price = eth_client_price.into();

        // Check that gas price of 1000 is increased to 1150.
        let scaled_gas = gas_adjuster
            .get_gas_price(&ethereum, Some(previous_price.into()))
            .await
            .unwrap();
        assert_eq!(scaled_gas, expected_price.into());
    }
}

// Checks that after re-creation the price limit is restored from the database.
#[tokio::test]
async fn gas_price_limit_restore() {
    // Price limit to set (should be obtained from the DB by GasAdjuster).
    const PRICE_LIMIT: u64 = 1000;

    let (_, db) = eth_and_db_clients().await;
    db.update_gas_price_limit(PRICE_LIMIT.into()).await.unwrap();
    let gas_adjuster: GasAdjuster<MockEthereum, MockDatabase> = GasAdjuster::new(&db).await;

    assert_eq!(gas_adjuster.get_current_max_price(), PRICE_LIMIT.into());
}

/// Checks that price is clamped according to the current limit.
/// This check works with the initial value only, and does not update it
/// with the gathered stats.
#[tokio::test]
async fn initial_upper_gas_limit() {
    // Initial price limit to set.
    const PRICE_LIMIT: u64 = 1000;

    let (mut ethereum, db) = eth_and_db_clients().await;

    db.update_gas_price_limit(PRICE_LIMIT.into()).await.unwrap();
    let mut gas_adjuster: GasAdjuster<MockEthereum, MockDatabase> = GasAdjuster::new(&db).await;

    // Set the gas price in Ethereum, which is greater than the current limit.
    ethereum.gas_price = U256::from(PRICE_LIMIT) + 1;

    // Check that gas price of `PRICE_LIMIT` + 1 is clamped to `PRICE_LIMIT`.
    let scaled_gas = gas_adjuster.get_gas_price(&ethereum, None).await.unwrap();
    assert_eq!(scaled_gas, PRICE_LIMIT.into());

    // Check that gas price is clamped even if both the ethereum client price
    // and last used price are greater than price limit.
    ethereum.gas_price = U256::from(PRICE_LIMIT) * 2;
    let previous_price = U256::from(PRICE_LIMIT) * 2;

    let scaled_gas = gas_adjuster
        .get_gas_price(&ethereum, Some(previous_price))
        .await
        .unwrap();
    assert_eq!(scaled_gas, PRICE_LIMIT.into());
}

/// Checks the gas price limit scaling algorithm:
/// We are successively keep requesting the gas price with the
/// ethereum client suggesting the price far beyond the current limit
/// and expect the price limit to be updated according to the schedule.
#[tokio::test]
async fn gas_price_limit_scaling() {
    // Amount of times we'll call `GasAdjuster::keep_updated`.
    const PRICE_UPDATES: u64 = 5;
    // Amount of samples to gather statistics.
    const N_SAMPLES: usize = GasStatistics::GAS_PRICE_SAMPLES_AMOUNT;
    // Initial price limit to set.
    const PRICE_LIMIT: u64 = 1000;

    let (mut ethereum, db) = eth_and_db_clients().await;
    let mut connection = db.acquire_connection().await.unwrap();

    db.update_gas_price_limit(PRICE_LIMIT.into()).await.unwrap();

    let mut gas_adjuster: GasAdjuster<MockEthereum, MockDatabase> = GasAdjuster::new(&db).await;

    // Set the client price way beyond the limit.
    ethereum.gas_price = U256::from(PRICE_LIMIT * 2);

    let mut expected_price = PRICE_LIMIT;

    // Initial phase: stats are not yet initialized, we are based on the DB limit.
    for _ in 0..N_SAMPLES {
        let suggested_price = gas_adjuster
            .get_gas_price(&ethereum, Some(expected_price.into()))
            .await
            .unwrap();

        // Until we call `keep_updated`, the suggested price should not change and should be
        // equal to the limit.
        assert_eq!(suggested_price, expected_price.into());

        // Update the limit.
        gas_adjuster.keep_updated(&ethereum, &db).await;
    }

    // Stats are gathered. Now they're based on the Ethereum price.
    expected_price = ethereum.gas_price.as_u64();
    for _ in 0..PRICE_UPDATES {
        // Request the gas price N times to gather statistics in GasAdjuster.
        // Each time the limit will be changed, so it's not checked. Instead, we check
        // the expected limit after `N_SAMPLES` below (it's simpler).
        for _ in 0..N_SAMPLES {
            gas_adjuster.keep_updated(&ethereum, &db).await;
        }

        // Check that new limit is scaled old limit (and also check that it's stored in the DB).
        let new_limit = db.load_gas_price_limit(&mut connection).await.unwrap();
        assert_eq!(new_limit, scale_gas_limit(expected_price).into());

        // Update the expected price for the next round.
        expected_price = new_limit.low_u64();

        // Also, scale up the price reported by the ethereum.
        ethereum.gas_price = U256::from(expected_price);
    }
}

/// Checks that if the price suggested by the Ethereum client is below the price limit,
/// the limit is calculated as (average of samples) * scale_factor.
<<<<<<< HEAD
#[tokio::test]
#[ignore] // TODO: Disabled as currently the limit is calculated based on the network price rather than used txs samples.
async fn gas_price_limit_average_basis() {
=======
#[test]
#[ignore] // TODO: Disabled as currently the limit is calculated based on the network price rather than used txs samples (#1109).
fn gas_price_limit_average_basis() {
>>>>>>> 899ca930
    // Increases the gas price value by 15%.
    fn increase_gas_price(value: u64) -> u64 {
        value * 115 / 100
    }

    // Amount of times we'll call `GasAdjuster::keep_updated`.
    const PRICE_UPDATES: u64 = 5;
    // Amount of samples to gather statistics.
    const N_SAMPLES: usize = GasStatistics::GAS_PRICE_SAMPLES_AMOUNT;
    // Initial price limit to set.
    const PRICE_LIMIT: u64 = 10000;
    // Price suggested by Ethereum client;
    const SUGGESTED_PRICE: u64 = 10;

    let (mut ethereum, db) = eth_and_db_clients().await;
    let mut connection = db.acquire_connection().await.unwrap();
    db.update_gas_price_limit(PRICE_LIMIT.into()).await.unwrap();
    let mut gas_adjuster: GasAdjuster<MockEthereum, MockDatabase> = GasAdjuster::new(&db).await;

    // Set the client price way beyond the limit.
    ethereum.gas_price = SUGGESTED_PRICE.into();

    let mut expected_price = SUGGESTED_PRICE;
    let mut current_limit = PRICE_LIMIT;

    for _ in 0..PRICE_UPDATES {
        let mut samples_sum = 0;

        // Request the gas price N times to gather statistics in GasAdjuster.
        for _ in 0..N_SAMPLES {
            let suggested_price = gas_adjuster
                .get_gas_price(&ethereum, Some(expected_price.into()))
                .await
                .unwrap();

            let increased_price = increase_gas_price(expected_price);

            expected_price = if increased_price <= current_limit {
                // Increased price is lower than limit, it should be used.
                increased_price
            } else {
                // Price limit exceeded, clamp to the limit.
                current_limit
            };
            assert_eq!(suggested_price, expected_price.into());

            // Update the sum of this samples set.
            samples_sum += expected_price;
        }

        // Keep the limit updated (it should become (avg of prices) * (scale factor).
        gas_adjuster.keep_updated(&ethereum, &db).await;

        // Check that new limit is based on the average of previous N samples.
        let new_limit = db.load_gas_price_limit(&mut connection).await.unwrap();

        current_limit = scale_gas_limit(samples_sum / N_SAMPLES as u64);
        assert_eq!(new_limit, current_limit.into());
    }
}

/// Checks that if the gas price limit is never achieved, it never increased as well.
#[tokio::test]
async fn gas_price_limit_preservation() {
    // Amount of times we'll call `GasAdjuster::keep_updated`.
    // The value is lower than in tests above, since the limit must not change.
    const PRICE_UPDATES: u64 = 2;
    // Amount of samples to gather statistics.
    const N_SAMPLES: usize = GasStatistics::GAS_PRICE_SAMPLES_AMOUNT;
    // Price suggested by Ethereum client;
    const SUGGESTED_PRICE: u64 = 10;
    // Price limit to set: it's based on the suggested price, so it won't ever change.
    let price_limit = scale_gas_limit(SUGGESTED_PRICE);

    let (mut ethereum, db) = eth_and_db_clients().await;
    let mut connection = db.acquire_connection().await.unwrap();
    db.update_gas_price_limit(price_limit.into()).await.unwrap();
    let mut gas_adjuster: GasAdjuster<MockEthereum, MockDatabase> = GasAdjuster::new(&db).await;

    // Set the client price way beyond the limit.
    ethereum.gas_price = SUGGESTED_PRICE.into();

    for _ in 0..PRICE_UPDATES {
        // Request the gas price N times to gather statistics in GasAdjuster.
        for _ in 0..N_SAMPLES {
            // Every time we get the new price (without old price provided), so no scaling
            // involved, every time an Ethereum client price is provided (since it's lower
            // than the limit).
            let suggested_price = gas_adjuster.get_gas_price(&ethereum, None).await.unwrap();
            assert_eq!(suggested_price, SUGGESTED_PRICE.into());
        }

        // Keep the limit updated (it should not change).
        gas_adjuster.keep_updated(&ethereum, &db).await;
        let new_limit = db.load_gas_price_limit(&mut connection).await.unwrap();
        assert_eq!(new_limit, price_limit.into());
    }
}<|MERGE_RESOLUTION|>--- conflicted
+++ resolved
@@ -187,15 +187,9 @@
 
 /// Checks that if the price suggested by the Ethereum client is below the price limit,
 /// the limit is calculated as (average of samples) * scale_factor.
-<<<<<<< HEAD
-#[tokio::test]
-#[ignore] // TODO: Disabled as currently the limit is calculated based on the network price rather than used txs samples.
+#[tokio::test]
+#[ignore] // TODO: Disabled as currently the limit is calculated based on the network price rather than used txs samples (#1130).
 async fn gas_price_limit_average_basis() {
-=======
-#[test]
-#[ignore] // TODO: Disabled as currently the limit is calculated based on the network price rather than used txs samples (#1109).
-fn gas_price_limit_average_basis() {
->>>>>>> 899ca930
     // Increases the gas price value by 15%.
     fn increase_gas_price(value: u64) -> u64 {
         value * 115 / 100
