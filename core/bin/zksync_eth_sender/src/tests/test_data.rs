--- conflicted
+++ resolved
@@ -7,30 +7,21 @@
 // Workspace uses
 use zksync_basic_types::H256;
 use zksync_types::{
-<<<<<<< HEAD
     aggregated_operations::{
         AggregatedActionType, AggregatedOperation, BlocksCommitOperation, BlocksExecuteOperation,
         BlocksProofOperation,
     },
     block::Block,
-    Address, ExecutedOperations, ExecutedPriorityOp, Fr, FullExit, FullExitOp, PriorityOp,
-    ZkSyncOp, ZkSyncPriorityOp,
-=======
-    block::Block, AccountId, Address, BlockNumber, ExecutedOperations, ExecutedPriorityOp, Fr,
-    FullExit, FullExitOp, PriorityOp, TokenId, ZkSyncOp, ZkSyncPriorityOp, H256,
->>>>>>> 9bdf9140
+    AccountId, Address, BlockNumber, ExecutedOperations, ExecutedPriorityOp, Fr, FullExit,
+    FullExitOp, PriorityOp, TokenId, ZkSyncOp, ZkSyncPriorityOp,
 };
 
 /// Creates a dummy operation as a test input for `ETHSender` tests.
-<<<<<<< HEAD
 fn gen_aggregated_operation(
     id: i64,
-    block_number: u32,
+    block_number: BlockNumber,
     action: AggregatedActionType,
 ) -> (i64, AggregatedOperation) {
-=======
-fn get_operation(id: i64, block_number: BlockNumber, action: Action) -> Operation {
->>>>>>> 9bdf9140
     // Create full exit operation for non-zero return data.
     let executed_full_exit_op = {
         let priority_op = FullExit {
@@ -54,11 +45,10 @@
             created_at: DateTime::from(SystemTime::UNIX_EPOCH),
         }))
     };
-<<<<<<< HEAD
     let block = Block::new(
         block_number,
         Fr::default(),
-        0,
+        AccountId(0),
         vec![executed_full_exit_op],
         (0, 0),
         50,
@@ -97,49 +87,25 @@
 
 lazy_static! {
     pub static ref COMMIT_BLOCKS_OPERATIONS: Vec<(i64, AggregatedOperation)> = (1..=10)
-        .map(|id| gen_aggregated_operation(id, id as u32, AggregatedActionType::CommitBlocks))
-=======
-    Operation {
-        id: Some(id),
-        action,
-        block: Block::new(
-            block_number,
-            Fr::default(),
-            AccountId(0),
-            vec![executed_full_exit_op],
-            (0, 0),
-            50,
-            1_000_000.into(),
-            1_500_000.into(),
-        ),
-    }
-}
-
-lazy_static! {
-    pub static ref COMMIT_OPERATIONS: Vec<Operation> = (1..10)
-        .map(|id| get_operation(id, BlockNumber(id as u32), Action::Commit))
->>>>>>> 9bdf9140
+        .map(|id| gen_aggregated_operation(
+            id,
+            BlockNumber(id as u32),
+            AggregatedActionType::CommitBlocks
+        ))
         .collect();
     pub static ref PUBLISH_PROOF_BLOCKS_ONCHAIN_OPERATIONS: Vec<(i64, AggregatedOperation)> = (11
         ..=20)
         .map(|id| gen_aggregated_operation(
             id,
-<<<<<<< HEAD
-            (id - 10) as u32,
+            BlockNumber((id - 10) as u32),
             AggregatedActionType::PublishProofBlocksOnchain
         ))
         .collect();
     pub static ref EXECUTE_BLOCKS_OPERATIONS: Vec<(i64, AggregatedOperation)> = (21..=30)
         .map(|id| gen_aggregated_operation(
             id,
-            (id - 20) as u32,
+            BlockNumber((id - 20) as u32),
             AggregatedActionType::ExecuteBlocks
-=======
-            BlockNumber((id - 10) as u32),
-            Action::Verify {
-                proof: Default::default()
-            }
->>>>>>> 9bdf9140
         ))
         .collect();
 }
