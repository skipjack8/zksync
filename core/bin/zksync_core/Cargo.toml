--- conflicted
+++ resolved
@@ -19,12 +19,9 @@
 zksync_config = { path = "../../lib/config", version = "1.0" }
 zksync_utils = { path = "../../lib/utils", version = "1.0" }
 zksync_contracts = { path = "../../lib/contracts", version = "1.0" }
-<<<<<<< HEAD
 zksync_eth_client = { path = "../../lib/eth_client", version = "1.0" }
 zksync_eth_signer = { path = "../../lib/eth_signer", version = "1.0" }
-=======
 zksync_prometheus_exporter = { path = "../../lib/prometheus_exporter", version = "1.0" }
->>>>>>> 6a56c160
 
 ethabi = "12.0.0"
 web3 = "0.13.0"
