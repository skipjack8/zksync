[package]
name = "zksync_api"
version = "1.0.0"
edition = "2018"
authors = ["The Matter Labs Team <hello@matterlabs.dev>"]
homepage = "https://zksync.io/"
repository = "https://github.com/matter-labs/zksync"
license = "Apache-2.0"
keywords = ["blockchain", "zksync"]
categories = ["cryptography"]
publish = false # We don't want to publish our binaries.

[features]
default = []
api_test = []

[dependencies]
zksync_types = { path = "../../lib/types", version = "1.0" }
zksync_storage = { path = "../../lib/storage", version = "1.0" }
vlog = { path = "../../lib/vlog", version = "1.0" }

zksync_crypto = { path = "../../lib/crypto", version = "1.0" }
zksync_config = { path = "../../lib/config", version = "1.0" }
zksync_utils = { path = "../../lib/utils", version = "1.0" }
zksync_contracts = { path = "../../lib/contracts", version = "1.0" }
<<<<<<< HEAD
zksync_eth_client = { path = "../../lib/eth_client", version = "1.0" }
zksync_eth_signer = { path = "../../lib/eth_signer", version = "1.0" }
=======
zksync_api_client  = { path = "../../lib/api_client", version = "0.1" }
>>>>>>> 176362de

hex = "0.4"
ethabi = "12.0.0"
web3 = "0.13.0"
serde = "1.0.90"
serde_json = "1.0.0"
log = "0.4"
env_logger = "0.6"
itertools = "0.8"
jsonrpc-core = "14.0.3"
jsonrpc-core-client = "14.0.3"
jsonrpc-pubsub = "14.0.3"
jsonrpc-ws-server = "14.0.3"
jsonrpc-http-server = "14.0.3"
jsonrpc-derive = "14.0.3"

tokio = { version = "0.2", features = ["full"] }
tokio_old = { package = "tokio", version = "0.1.22" }
futures = { version = "0.3", features = ["compat"] }
actix-rt = "1.1.1"
actix-cors = "0.3.0"
actix-web = "3.0.0"
actix-web-httpauth = "0.5.0"

num = { version = "0.3.1", features = ["serde"] }
bigdecimal = { version = "0.2.0", features = ["serde"]}
chrono = { version = "0.4", features = ["serde", "rustc-serialize"] }
ctrlc = { version = "3.1", features = ["termination"] }
anyhow = "1.0"
thiserror = "1.0"
# TODO: should be removed after json rpc deps are updated is updated, current version (14.0) (ZKS-98).
futures01 = { package = "futures", version = "0.1" }
reqwest = { version = "0.10", features = ["blocking", "json"] }
tiny-keccak = "1.4.2"
async-trait = "0.1"
jsonwebtoken = "7"
metrics = "0.13.0-alpha.8"
lru-cache = "0.1.2"
once_cell = "1.4"
regex = "1"

[dev-dependencies]
zksync_test_account = { path = "../../tests/test_account" }<|MERGE_RESOLUTION|>--- conflicted
+++ resolved
@@ -23,12 +23,9 @@
 zksync_config = { path = "../../lib/config", version = "1.0" }
 zksync_utils = { path = "../../lib/utils", version = "1.0" }
 zksync_contracts = { path = "../../lib/contracts", version = "1.0" }
-<<<<<<< HEAD
 zksync_eth_client = { path = "../../lib/eth_client", version = "1.0" }
 zksync_eth_signer = { path = "../../lib/eth_signer", version = "1.0" }
-=======
 zksync_api_client  = { path = "../../lib/api_client", version = "0.1" }
->>>>>>> 176362de
 
 hex = "0.4"
 ethabi = "12.0.0"
