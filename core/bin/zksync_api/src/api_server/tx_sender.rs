--- conflicted
+++ resolved
@@ -18,14 +18,8 @@
 use zksync_config::ApiServerOptions;
 use zksync_storage::ConnectionPool;
 use zksync_types::{
-<<<<<<< HEAD
-    tx::EthSignData,
-    tx::{SignedZkSyncTx, TxEthSignature, TxHash},
-    Token, TokenId, TokenLike, TxFeeTypes, ZkSyncTx,
-=======
     tx::{BatchSignData, EthSignData, SignedZkSyncTx, TxEthSignature, TxHash},
     Address, Token, TokenId, TokenLike, TxFeeTypes, ZkSyncTx,
->>>>>>> e1bad609
 };
 
 // Local uses
@@ -212,15 +206,9 @@
         let sign_verify_channel = self.sign_verify_requests.clone();
         let ticker_request_sender = self.ticker_requests.clone();
 
-<<<<<<< HEAD
         if let Some((tx_type, token, provided_fee)) = tx_fee_info {
             let should_enforce_fee =
                 !matches!(tx_type, TxFeeTypes::ChangePubKey{..}) || self.enforce_pubkey_change_fee;
-=======
-        if let Some((tx_type, token, address, provided_fee)) = tx_fee_info {
-            let should_enforce_fee = !matches!(tx_type, TxFeeTypes::ChangePubKey { .. })
-                || self.enforce_pubkey_change_fee;
->>>>>>> e1bad609
 
             let fee_allowed =
                 Self::token_allowed_for_fees(ticker_request_sender.clone(), token.clone()).await?;
@@ -230,8 +218,7 @@
             }
 
             let required_fee =
-                Self::ticker_request(ticker_request_sender, tx_type, token.clone())
-                    .await?;
+                Self::ticker_request(ticker_request_sender, tx_type, token.clone()).await?;
             // Converting `BitUint` to `BigInt` is safe.
             let required_fee: BigDecimal = required_fee.total_fee.to_bigint().unwrap().into();
             let provided_fee: BigDecimal = provided_fee.to_bigint().unwrap().into();
