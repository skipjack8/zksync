--- conflicted
+++ resolved
@@ -30,16 +30,6 @@
 
         let api_v1_scope = {
             let env_options = api_v01.config_options.clone();
-<<<<<<< HEAD
-            let api_server_options = api_v01.api_server_options.clone();
-            v1::api_scope(
-                pool,
-                fee_ticker.clone(),
-                token_db,
-                env_options,
-                api_server_options,
-            )
-=======
 
             let tx_sender = TxSender::new(
                 api_v01.connection_pool.clone(),
@@ -47,8 +37,7 @@
                 fee_ticker.clone(),
                 &env_options,
             );
-            v1::api_scope(tx_sender, env_options)
->>>>>>> 1259956e
+            v1::api_scope(tx_sender, env_options, api_server_options)
         };
 
         App::new()
