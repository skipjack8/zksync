--- conflicted
+++ resolved
@@ -4,18 +4,14 @@
 pub use super::{
     accounts::{
         AccountInfo, AccountQuery, AccountReceipts, AccountState, DepositingBalances,
-        DepositingFunds, TxLocation,
+        DepositingFunds,
     },
     blocks::{BlockInfo, TransactionInfo},
     config::Contracts,
     operations::{PriorityOpData, PriorityOpQuery, PriorityOpReceipt},
     tokens::TokenPriceKind,
-<<<<<<< HEAD
-    transactions::{SumbitErrorCode, TxData, TxReceipt},
+    transactions::{Receipt, SumbitErrorCode, TxData},
     Pagination,
-=======
-    transactions::{Receipt, SumbitErrorCode, TxData},
->>>>>>> 61f118cf
 };
 
 // Built-in uses
