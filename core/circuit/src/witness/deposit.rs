--- conflicted
+++ resolved
@@ -304,12 +304,7 @@
     use crate::franklin_crypto::bellman::pairing::ff::Field;
     use crate::witness::test_utils::{check_circuit, test_genesis_plasma_state};
     use bigdecimal::BigDecimal;
-<<<<<<< HEAD
     use models::node::{Account, Address, Deposit};
-=======
-    use ff::Field;
-    use models::node::{Account, Deposit};
->>>>>>> 6aac632d
 
     #[test]
     #[ignore]
