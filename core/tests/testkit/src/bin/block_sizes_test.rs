--- conflicted
+++ resolved
@@ -152,15 +152,11 @@
 
         let proof_op = BlocksProofOperation {
             blocks: vec![block],
-            proof: aggreagated_proof,
+            proof: aggreagated_proof.serialize_aggregated_proof(),
             block_idxs_in_proof: vec![0],
         };
         test_setup
-<<<<<<< HEAD
-            .execute_verify_commitments(todo!())
-=======
             .execute_verify_commitments(proof_op)
->>>>>>> fae1939c
             .await
             .expect_success();
     }
@@ -229,18 +225,13 @@
             .expect("Failed to generate aggreagated proof");
         // aggreagated_proof.individual_vk_inputs = block_commitments;
 
-<<<<<<< HEAD
-        let verify_result = test_setup
-            .execute_verify_commitments(todo!())
-=======
         let proof_op = BlocksProofOperation {
             blocks,
-            proof: aggreagated_proof,
+            proof: aggreagated_proof.serialize_aggregated_proof(),
             block_idxs_in_proof,
         };
         test_setup
             .execute_verify_commitments(proof_op)
->>>>>>> fae1939c
             .await
             .expect_success();
     }
