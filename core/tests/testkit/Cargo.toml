[package]
name = "zksync_testkit"
version = "1.0.0"
edition = "2018"
authors = ["The Matter Labs Team <hello@matterlabs.dev>"]
homepage = "https://zksync.io/"
repository = "https://github.com/matter-labs/zksync"
license = "Apache-2.0"
keywords = ["blockchain", "zksync"]
categories = ["cryptography"]
publish = false # We don't want to publish our tests.

[dependencies]
<<<<<<< HEAD
server = { path = "../../bin/server", version = "0.0.1" }
prover = { path = "../../bin/prover", version = "0.0.1" }
models = { path = "../../lib/models", version = "0.0.1" }
zksync_config = { path = "../../lib/config", version = "0.1.0" }
zksync_crypto = { path = "../../lib/crypto", version = "0.1.0" }
zksync_utils = { path = "../../lib/utils", version = "0.1.0" }
zksync_contracts = { path = "../../lib/contracts", version = "0.1.0" }
eth_client = { path = "../../lib/eth_client", version = "0.1.0"  }
eth_signer = { path = "../../lib/eth_signer", version = "0.1.0"  }
zksync_test_account = { path = "../test_account", version = "0.1.0" }
=======
zksync_server = { path = "../../bin/server", version = "1.0" }
zksync_prover = { path = "../../bin/prover", version = "1.0" }
zksync_types ={ path = "../../lib/types", version = "1.0" }
zksync_config = { path = "../../lib/config", version = "1.0" }
zksync_crypto = { path = "../../lib/crypto", version = "1.0" }
zksync_utils = { path = "../../lib/utils", version = "1.0" }
zksync_contracts = { path = "../../lib/contracts", version = "1.0" }
zksync_eth_client ={ path = "../../lib/eth_client", version = "1.0" }

zksync_test_account = { path = "../test_account", version = "1.0" }
>>>>>>> 26e1bd3f

tokio = { version = "0.2", features = ["full"] }
log = "0.4"
env_logger = "0.6"
num = { version = "0.2", features = ["serde"] }
futures = "0.3"
ethabi = "12.0.0"
web3 = "0.13.0"
anyhow = "1.0"
serde = "1.0.90"
serde_json = "1.0.0"
itertools = "0.9.0"<|MERGE_RESOLUTION|>--- conflicted
+++ resolved
@@ -11,18 +11,6 @@
 publish = false # We don't want to publish our tests.
 
 [dependencies]
-<<<<<<< HEAD
-server = { path = "../../bin/server", version = "0.0.1" }
-prover = { path = "../../bin/prover", version = "0.0.1" }
-models = { path = "../../lib/models", version = "0.0.1" }
-zksync_config = { path = "../../lib/config", version = "0.1.0" }
-zksync_crypto = { path = "../../lib/crypto", version = "0.1.0" }
-zksync_utils = { path = "../../lib/utils", version = "0.1.0" }
-zksync_contracts = { path = "../../lib/contracts", version = "0.1.0" }
-eth_client = { path = "../../lib/eth_client", version = "0.1.0"  }
-eth_signer = { path = "../../lib/eth_signer", version = "0.1.0"  }
-zksync_test_account = { path = "../test_account", version = "0.1.0" }
-=======
 zksync_server = { path = "../../bin/server", version = "1.0" }
 zksync_prover = { path = "../../bin/prover", version = "1.0" }
 zksync_types ={ path = "../../lib/types", version = "1.0" }
@@ -31,9 +19,8 @@
 zksync_utils = { path = "../../lib/utils", version = "1.0" }
 zksync_contracts = { path = "../../lib/contracts", version = "1.0" }
 zksync_eth_client ={ path = "../../lib/eth_client", version = "1.0" }
-
+eth_signer = { path = "../../lib/eth_signer", version = "0.1.0"  }
 zksync_test_account = { path = "../test_account", version = "1.0" }
->>>>>>> 26e1bd3f
 
 tokio = { version = "0.2", features = ["full"] }
 log = "0.4"
