use super::{Nonce, TokenId};

use crate::node::{
    is_fee_amount_packable, is_token_amount_packable, pack_fee_amount, pack_token_amount, CloseOp,
    TransferOp, WithdrawOp,
};
use bigdecimal::BigDecimal;
use crypto::{digest::Digest, sha2::Sha256};

use super::account::PubKeyHash;
use super::Engine;
use crate::node::operations::ChangePubKeyOp;
use crate::params::JUBJUB_PARAMS;
use crate::primitives::{big_decimal_to_u128, pedersen_hash_tx_msg, u128_to_bigdecimal};
use ethsign::{SecretKey, Signature as ETHSignature};
use failure::{ensure, format_err};
<<<<<<< HEAD
use crate::franklin_crypto::bellman::pairing::ff::{PrimeField, PrimeFieldRepr};
use crate::franklin_crypto::alt_babyjubjub::fs::FsRepr;
use crate::franklin_crypto::alt_babyjubjub::JubjubEngine;
use crate::franklin_crypto::alt_babyjubjub::{edwards, AltJubjubBn256};
use crate::franklin_crypto::eddsa::{PrivateKey, PublicKey, Signature};
use crate::franklin_crypto::jubjub::FixedGenerators;
=======
use ff::{PrimeField, PrimeFieldRepr};
use franklin_crypto::alt_babyjubjub::fs::FsRepr;
use franklin_crypto::alt_babyjubjub::JubjubEngine;
use franklin_crypto::alt_babyjubjub::{edwards, AltJubjubBn256};
use franklin_crypto::eddsa::{PrivateKey, PublicKey, Seed, Signature};
use franklin_crypto::jubjub::FixedGenerators;
>>>>>>> a9af8004
use serde::{Deserialize, Deserializer, Serialize, Serializer};
use std::convert::TryInto;
use std::str::FromStr;
use web3::types::{Address, H256};

#[derive(Clone, PartialEq, Default, Eq, Hash, PartialOrd, Ord)]
pub struct TxHash {
    data: [u8; 32],
}

impl AsRef<[u8]> for TxHash {
    fn as_ref(&self) -> &[u8] {
        &self.data
    }
}

impl ToString for TxHash {
    fn to_string(&self) -> String {
        format!("sync-tx:{}", hex::encode(&self.data))
    }
}

impl FromStr for TxHash {
    type Err = failure::Error;

    fn from_str(s: &str) -> Result<Self, Self::Err> {
        ensure!(
            s.starts_with("sync-tx:"),
            "TxHash should start with sync-tx:"
        );
        let bytes = hex::decode(&s[8..])?;
        ensure!(bytes.len() == 32, "Size mismatch");
        Ok(TxHash {
            data: bytes.as_slice().try_into().unwrap(),
        })
    }
}

impl Serialize for TxHash {
    fn serialize<S>(&self, serializer: S) -> Result<S::Ok, S::Error>
    where
        S: Serializer,
    {
        serializer.serialize_str(&self.to_string())
    }
}

impl<'de> Deserialize<'de> for TxHash {
    fn deserialize<D>(deserializer: D) -> Result<Self, D::Error>
    where
        D: Deserializer<'de>,
    {
        use serde::de::Error;
        String::deserialize(deserializer).and_then(|string| {
            Self::from_str(&string).map_err(|err| Error::custom(err.to_string()))
        })
    }
}

/// Signed by user.

#[derive(Debug, Clone, Serialize, Deserialize)]
#[serde(rename_all = "camelCase")]
pub struct Transfer {
    pub from: Address,
    pub to: Address,
    pub token: TokenId,
    pub amount: BigDecimal,
    pub fee: BigDecimal,
    pub nonce: Nonce,
    pub signature: TxSignature,
}

impl Transfer {
    const TX_TYPE: u8 = 5;

    pub fn get_bytes(&self) -> Vec<u8> {
        let mut out = Vec::new();
        out.extend_from_slice(&[Self::TX_TYPE]);
        out.extend_from_slice(&self.from.as_bytes());
        out.extend_from_slice(&self.to.as_bytes());
        out.extend_from_slice(&self.token.to_be_bytes());
        out.extend_from_slice(&pack_token_amount(&self.amount));
        out.extend_from_slice(&pack_fee_amount(&self.fee));
        out.extend_from_slice(&self.nonce.to_be_bytes());
        out
    }

    pub fn check_correctness(&self) -> bool {
        self.from != self.to
            && is_token_amount_packable(&self.amount)
            && is_fee_amount_packable(&self.fee)
            && self.verify_signature().is_some()
    }

    pub fn verify_signature(&self) -> Option<PubKeyHash> {
        if let Some(pub_key) = self.signature.verify_musig_pedersen(&self.get_bytes()) {
            Some(PubKeyHash::from_pubkey(&pub_key))
        } else {
            None
        }
    }
}

#[derive(Debug, Clone, Serialize, Deserialize)]
#[serde(rename_all = "camelCase")]
pub struct Withdraw {
    pub from: Address,
    pub to: Address,
    pub token: TokenId,
    pub amount: BigDecimal,
    pub fee: BigDecimal,
    pub nonce: Nonce,
    pub signature: TxSignature,
}

impl Withdraw {
    const TX_TYPE: u8 = 3;

    pub fn get_bytes(&self) -> Vec<u8> {
        let mut out = Vec::new();
        out.extend_from_slice(&[Self::TX_TYPE]);
        out.extend_from_slice(&self.from.as_bytes());
        out.extend_from_slice(self.to.as_bytes());
        out.extend_from_slice(&self.token.to_be_bytes());
        out.extend_from_slice(&big_decimal_to_u128(&self.amount).to_be_bytes());
        out.extend_from_slice(&pack_fee_amount(&self.fee));
        out.extend_from_slice(&self.nonce.to_be_bytes());
        out
    }

    pub fn check_correctness(&self) -> bool {
        is_fee_amount_packable(&self.fee)
            && self.amount <= u128_to_bigdecimal(u128::max_value())
            && self.verify_signature().is_some()
    }

    pub fn verify_signature(&self) -> Option<PubKeyHash> {
        if let Some(pub_key) = self.signature.verify_musig_pedersen(&self.get_bytes()) {
            Some(PubKeyHash::from_pubkey(&pub_key))
        } else {
            None
        }
    }
}

#[derive(Debug, Clone, Serialize, Deserialize)]
#[serde(rename_all = "camelCase")]
pub struct Close {
    pub account: Address,
    pub nonce: Nonce,
    pub signature: TxSignature,
}

impl Close {
    const TX_TYPE: u8 = 4;

    pub fn get_bytes(&self) -> Vec<u8> {
        let mut out = Vec::new();
        out.extend_from_slice(&[Self::TX_TYPE]);
        out.extend_from_slice(&self.account.as_bytes());
        out.extend_from_slice(&self.nonce.to_be_bytes());
        out
    }

    pub fn verify_signature(&self) -> Option<PubKeyHash> {
        if let Some(pub_key) = self.signature.verify_musig_pedersen(&self.get_bytes()) {
            Some(PubKeyHash::from_pubkey(&pub_key))
        } else {
            None
        }
    }

    pub fn check_correctness(&self) -> bool {
        self.verify_signature().is_some()
    }
}

#[derive(Debug, Clone, Serialize, Deserialize)]
#[serde(rename_all = "camelCase")]
pub struct ChangePubKey {
    pub account: Address,
    pub new_pk_hash: PubKeyHash,
    pub nonce: Nonce,
    pub eth_signature: Option<PackedEthSignature>,
}

impl ChangePubKey {
    const TX_TYPE: u8 = 7;

    /// GetBytes for this transaction is used for hashing.
    pub fn get_bytes(&self) -> Vec<u8> {
        let mut out = Vec::new();
        out.extend_from_slice(&[Self::TX_TYPE]);
        out.extend_from_slice(&self.account.as_bytes());
        out.extend_from_slice(&self.new_pk_hash.data);
        out.extend_from_slice(&self.nonce.to_be_bytes());
        if let Some(sign) = &self.eth_signature {
            out.extend_from_slice(&sign.serialize_packed())
        }
        out
    }

    pub fn get_eth_signed_data(nonce: Nonce, new_pubkey_hash: &PubKeyHash) -> Vec<u8> {
        let mut eth_signed_msg = Vec::with_capacity(24);
        eth_signed_msg.extend_from_slice(&nonce.to_be_bytes());
        eth_signed_msg.extend_from_slice(&new_pubkey_hash.data);
        eth_signed_msg
    }

    pub fn verify_eth_signature(&self) -> Option<Address> {
        self.eth_signature.as_ref().and_then(|sign| {
            sign.signature_recover_signer(&Self::get_eth_signed_data(self.nonce, &self.new_pk_hash))
                .ok()
        })
    }

    pub fn check_correctness(&self) -> bool {
        self.eth_signature.is_none() || self.verify_eth_signature() == Some(self.account)
    }
}

#[derive(Debug, Clone, Serialize, Deserialize)]
#[serde(tag = "type")]
pub enum FranklinTx {
    Transfer(Box<Transfer>),
    Withdraw(Box<Withdraw>),
    Close(Box<Close>),
    ChangePubKey(Box<ChangePubKey>),
}

impl FranklinTx {
    pub fn hash(&self) -> TxHash {
        let bytes = match self {
            FranklinTx::Transfer(tx) => tx.get_bytes(),
            FranklinTx::Withdraw(tx) => tx.get_bytes(),
            FranklinTx::Close(tx) => tx.get_bytes(),
            FranklinTx::ChangePubKey(tx) => tx.get_bytes(),
        };

        let mut hasher = Sha256::new();
        hasher.input(&bytes);
        let mut out = [0u8; 32];
        hasher.result(&mut out);
        TxHash { data: out }
    }

    pub fn account(&self) -> Address {
        match self {
            FranklinTx::Transfer(tx) => tx.from,
            FranklinTx::Withdraw(tx) => tx.from,
            FranklinTx::Close(tx) => tx.account,
            FranklinTx::ChangePubKey(tx) => tx.account,
        }
    }

    pub fn nonce(&self) -> Nonce {
        match self {
            FranklinTx::Transfer(tx) => tx.nonce,
            FranklinTx::Withdraw(tx) => tx.nonce,
            FranklinTx::Close(tx) => tx.nonce,
            FranklinTx::ChangePubKey(tx) => tx.nonce,
        }
    }

    pub fn check_correctness(&self) -> bool {
        match self {
            FranklinTx::Transfer(tx) => tx.check_correctness(),
            FranklinTx::Withdraw(tx) => tx.check_correctness(),
            FranklinTx::Close(tx) => tx.check_correctness(),
            FranklinTx::ChangePubKey(tx) => tx.check_correctness(),
        }
    }

    pub fn get_bytes(&self) -> Vec<u8> {
        match self {
            FranklinTx::Transfer(tx) => tx.get_bytes(),
            FranklinTx::Withdraw(tx) => tx.get_bytes(),
            FranklinTx::Close(tx) => tx.get_bytes(),
            FranklinTx::ChangePubKey(tx) => tx.get_bytes(),
        }
    }

    pub fn min_chunks(&self) -> usize {
        match self {
            FranklinTx::Transfer(_) => TransferOp::CHUNKS,
            FranklinTx::Withdraw(_) => WithdrawOp::CHUNKS,
            FranklinTx::Close(_) => CloseOp::CHUNKS,
            FranklinTx::ChangePubKey(_) => ChangePubKeyOp::CHUNKS,
        }
    }

    pub fn is_withdraw(&self) -> bool {
        match self {
            FranklinTx::Withdraw(_) => true,
            _ => false,
        }
    }

    pub fn is_close(&self) -> bool {
        match self {
            FranklinTx::Close(_) => true,
            _ => false,
        }
    }
}

#[derive(Clone, Serialize, Deserialize)]
#[serde(rename_all = "camelCase")]
pub struct TxSignature {
    pub pub_key: PackedPublicKey,
    pub signature: PackedSignature,
}

impl TxSignature {
    pub fn default() -> Self {
        Self {
            pub_key: PackedPublicKey::deserialize_packed(&[0; 32]).unwrap(),
            signature: PackedSignature::deserialize_packed(&[0; 64]).unwrap(),
        }
    }

    pub fn verify_musig_pedersen(&self, msg: &[u8]) -> Option<PublicKey<Engine>> {
        let hashed_msg = pedersen_hash_tx_msg(msg);
        let valid = self.pub_key.0.verify_musig_pedersen(
            &hashed_msg,
            &self.signature.0,
            FixedGenerators::SpendingKeyGenerator,
            &JUBJUB_PARAMS,
        );
        if valid {
            Some(self.pub_key.0.clone())
        } else {
            None
        }
    }

    pub fn verify_musig_sha256(&self, msg: &[u8]) -> Option<PublicKey<Engine>> {
        let hashed_msg = pedersen_hash_tx_msg(msg);
        let valid = self.pub_key.0.verify_musig_sha256(
            &hashed_msg,
            &self.signature.0,
            FixedGenerators::SpendingKeyGenerator,
            &JUBJUB_PARAMS,
        );
        if valid {
            Some(self.pub_key.0.clone())
        } else {
            None
        }
    }

    pub fn sign_musig_pedersen(pk: &PrivateKey<Engine>, msg: &[u8]) -> Self {
        let hashed_msg = pedersen_hash_tx_msg(msg);
        let seed = Seed::deterministic_seed(&pk, &hashed_msg);
        let signature = pk.musig_pedersen_sign(
            &hashed_msg,
<<<<<<< HEAD
            &mut crate::rand::thread_rng(),
=======
            &seed,
>>>>>>> a9af8004
            FixedGenerators::SpendingKeyGenerator,
            &JUBJUB_PARAMS,
        );

        Self {
            pub_key: PackedPublicKey(PublicKey::from_private(
                pk,
                FixedGenerators::SpendingKeyGenerator,
                &JUBJUB_PARAMS,
            )),
            signature: PackedSignature(signature),
        }
    }

    pub fn sign_musig_sha256(pk: &PrivateKey<Engine>, msg: &[u8]) -> Self {
        let hashed_msg = pedersen_hash_tx_msg(msg);
        let seed = Seed::deterministic_seed(&pk, &hashed_msg);
        let signature = pk.musig_sha256_sign(
            &hashed_msg,
<<<<<<< HEAD
            &mut crate::rand::thread_rng(),
=======
            &seed,
>>>>>>> a9af8004
            FixedGenerators::SpendingKeyGenerator,
            &JUBJUB_PARAMS,
        );

        Self {
            pub_key: PackedPublicKey(PublicKey::from_private(
                pk,
                FixedGenerators::SpendingKeyGenerator,
                &JUBJUB_PARAMS,
            )),
            signature: PackedSignature(signature),
        }
    }
}

impl std::fmt::Debug for TxSignature {
    fn fmt(&self, f: &mut std::fmt::Formatter<'_>) -> Result<(), std::fmt::Error> {
        let hex_pk = hex::encode(&self.pub_key.serialize_packed().unwrap());
        let hex_sign = hex::encode(&self.signature.serialize_packed().unwrap());
        write!(f, "{{ pub_key: {}, sign: {} }}", hex_pk, hex_sign)
    }
}

#[derive(Clone)]
pub struct PackedPublicKey(pub PublicKey<Engine>);

impl PackedPublicKey {
    pub fn serialize_packed(&self) -> std::io::Result<Vec<u8>> {
        let mut packed_point = [0u8; 32];
        (self.0).0.write(packed_point.as_mut())?;
        Ok(packed_point.to_vec())
    }

    pub fn deserialize_packed(bytes: &[u8]) -> Result<Self, failure::Error> {
        ensure!(bytes.len() == 32, "PublicKey size mismatch");

        Ok(PackedPublicKey(PublicKey::<Engine>(
            edwards::Point::read(&*bytes, &JUBJUB_PARAMS as &AltJubjubBn256)
                .map_err(|e| format_err!("Failed to restore point: {}", e.to_string()))?,
        )))
    }
}

impl Serialize for PackedPublicKey {
    fn serialize<S>(&self, serializer: S) -> Result<S::Ok, S::Error>
    where
        S: Serializer,
    {
        use serde::ser::Error;
        let packed_point = self
            .serialize_packed()
            .map_err(|e| Error::custom(e.to_string()))?;

        serializer.serialize_str(&hex::encode(packed_point))
    }
}

impl<'de> Deserialize<'de> for PackedPublicKey {
    fn deserialize<D>(deserializer: D) -> Result<Self, D::Error>
    where
        D: Deserializer<'de>,
    {
        use serde::de::Error;
        String::deserialize(deserializer).and_then(|string| {
            let bytes = hex::decode(&string).map_err(|e| Error::custom(e.to_string()))?;
            PackedPublicKey::deserialize_packed(&bytes).map_err(|e| Error::custom(e.to_string()))
        })
    }
}

#[derive(Clone)]
pub struct PackedSignature(pub Signature<Engine>);

impl PackedSignature {
    pub fn serialize_packed(&self) -> std::io::Result<Vec<u8>> {
        let mut packed_signature = [0u8; 64];
        let (r_bar, s_bar) = packed_signature.as_mut().split_at_mut(32);

        (self.0).r.write(r_bar)?;
        (self.0).s.into_repr().write_le(s_bar)?;

        Ok(packed_signature.to_vec())
    }

    pub fn deserialize_packed(bytes: &[u8]) -> Result<Self, failure::Error> {
        ensure!(bytes.len() == 64, "Signature size mismatch");
        let (r_bar, s_bar) = bytes.split_at(32);

        let r = edwards::Point::read(r_bar, &JUBJUB_PARAMS as &AltJubjubBn256)
            .map_err(|e| format_err!("Failed to restore R point from R_bar: {}", e.to_string()))?;

        let mut s_repr = FsRepr::default();
        s_repr
            .read_le(s_bar)
            .map_err(|e| format_err!("s read err: {}", e.to_string()))?;

        let s = <Engine as JubjubEngine>::Fs::from_repr(s_repr)
            .map_err(|e| format_err!("Failed to restore s scalar from s_bar: {}", e.to_string()))?;

        Ok(Self(Signature { r, s }))
    }
}

impl Serialize for PackedSignature {
    fn serialize<S>(&self, serializer: S) -> Result<S::Ok, S::Error>
    where
        S: Serializer,
    {
        use serde::ser::Error;

        let packed_signature = self
            .serialize_packed()
            .map_err(|e| Error::custom(e.to_string()))?;
        serializer.serialize_str(&hex::encode(&packed_signature))
    }
}

impl<'de> Deserialize<'de> for PackedSignature {
    fn deserialize<D>(deserializer: D) -> Result<Self, D::Error>
    where
        D: Deserializer<'de>,
    {
        use serde::de::Error;
        String::deserialize(deserializer).and_then(|string| {
            let bytes = hex::decode(&string).map_err(|e| Error::custom(e.to_string()))?;
            PackedSignature::deserialize_packed(&bytes).map_err(|e| Error::custom(e.to_string()))
        })
    }
}

/// Struct used for working with ethereum signatures created using eth_sign (using geth, ethers.js, etc)
/// message is serialized as 65 bytes long `0x` prefixed string.
#[derive(Debug, Clone, PartialEq, Eq)]
pub struct PackedEthSignature(pub ETHSignature);

impl PackedEthSignature {
    pub fn serialize_packed(&self) -> [u8; 65] {
        let mut result = [0u8; 65];
        result[0..32].copy_from_slice(&self.0.r);
        result[32..64].copy_from_slice(&self.0.s);
        result[64] = self.0.v;
        result
    }

    pub fn deserialize_packed(bytes: &[u8]) -> Result<Self, failure::Error> {
        ensure!(bytes.len() == 65, "eth signature length should be 65 bytes");
        Ok(PackedEthSignature(ETHSignature {
            r: bytes[0..32].try_into().unwrap(),
            s: bytes[32..64].try_into().unwrap(),
            v: bytes[64],
        }))
    }

    fn message_to_signed_bytes(msg: &[u8]) -> Vec<u8> {
        let prefix = format!("\x19Ethereum Signed Message:\n{}", msg.len());
        let mut bytes = Vec::with_capacity(prefix.len() + msg.len());
        bytes.extend_from_slice(prefix.as_bytes());
        bytes.extend_from_slice(msg);
        tiny_keccak::keccak256(&bytes).to_vec()
    }

    /// Checks signature and returns ethereum address of the signer.
    /// message should be the same message that was passed to `eth.sign`(or similar) method
    /// as argument. No hashing and prefixes required.
    pub fn signature_recover_signer(&self, msg: &[u8]) -> Result<Address, failure::Error> {
        let mut signature = self.0.clone();
        // workaround for ethsign library limitations
        signature.v = signature
            .v
            .checked_sub(27)
            .ok_or_else(|| format_err!("signature v should be 27 + recovery_id"))?;
        let signed_bytes = Self::message_to_signed_bytes(msg);
        let pk = signature.recover(&signed_bytes)?;
        Ok(Address::from_slice(pk.address()))
    }

    /// Signs message using ethereum private key, results are identical to signature created
    /// using `geth`, `ethers.js`, etc. No hashing and prefixes required.
    pub fn sign(private_key: &H256, msg: &[u8]) -> Result<PackedEthSignature, failure::Error> {
        let secret_key = SecretKey::from_raw(private_key.as_bytes())?;
        let signed_bytes = Self::message_to_signed_bytes(msg);
        let mut signed_message = secret_key.sign(&signed_bytes)?;
        // workaround for ethsign library limitations
        signed_message.v = signed_message
            .v
            .checked_add(27)
            .ok_or_else(|| format_err!("failed to add 27 to signature v"))?;
        Ok(PackedEthSignature(signed_message))
    }

    /// Get Ethereum address from private key,
    /// TODO: refactor eth signing with utils to other module.
    pub fn address_from_private_key(private_key: &H256) -> Result<Address, failure::Error> {
        let secret_key = SecretKey::from_raw(private_key.as_bytes())?;
        Ok(Address::from_slice(secret_key.public().address()))
    }
}

impl Serialize for PackedEthSignature {
    fn serialize<S>(&self, serializer: S) -> Result<S::Ok, S::Error>
    where
        S: Serializer,
    {
        let packed_signature = self.serialize_packed();
        serializer.serialize_str(&format!("0x{}", &hex::encode(&packed_signature[..])))
    }
}

impl<'de> Deserialize<'de> for PackedEthSignature {
    fn deserialize<D>(deserializer: D) -> Result<Self, D::Error>
    where
        D: Deserializer<'de>,
    {
        use serde::de::Error;
        String::deserialize(deserializer).and_then(|string| {
            if !string.starts_with("0x") {
                return Err(Error::custom("Packed eth signature should start with 0x"));
            }
            let bytes = hex::decode(&string[2..]).map_err(|e| Error::custom(e.to_string()))?;
            PackedEthSignature::deserialize_packed(&bytes).map_err(|e| Error::custom(e.to_string()))
        })
    }
}

#[cfg(test)]
mod test {
    use super::*;
    use crate::rand::{Rng, SeedableRng, XorShiftRng};

    fn gen_pk_and_msg() -> (PrivateKey<Engine>, Vec<Vec<u8>>) {
        let mut rng = XorShiftRng::from_seed([1, 2, 3, 4]);

        let pk = PrivateKey(rng.gen());

        let mut messages = Vec::new();
        messages.push(Vec::<u8>::new());
        messages.push(b"hello world".to_vec());

        (pk, messages)
    }

    #[test]
    fn test_musig_pedersen_signing_verification() {
        let (pk, messages) = gen_pk_and_msg();

        for msg in &messages {
            let signature = TxSignature::sign_musig_pedersen(&pk, msg);

            if let Some(sign_pub_key) = signature.verify_musig_pedersen(msg) {
                let pub_key = PublicKey::from_private(
                    &pk,
                    FixedGenerators::SpendingKeyGenerator,
                    &JUBJUB_PARAMS,
                );
                assert!(
                    sign_pub_key.0.eq(&pub_key.0),
                    "Signature pub key is wrong, msg: {}",
                    hex::encode(&msg)
                );
            } else {
                panic!("Signature is incorrect, msg: {}", hex::encode(&msg));
            }
        }
    }

    #[test]
    fn test_musig_sha256_signing_verification() {
        let (pk, messages) = gen_pk_and_msg();

        for msg in &messages {
            let signature = TxSignature::sign_musig_sha256(&pk, msg);

            if let Some(sign_pub_key) = signature.verify_musig_sha256(msg) {
                let pub_key = PublicKey::from_private(
                    &pk,
                    FixedGenerators::SpendingKeyGenerator,
                    &JUBJUB_PARAMS,
                );
                assert!(
                    sign_pub_key.0.eq(&pub_key.0),
                    "Signature pub key is wrong, msg: {}",
                    hex::encode(&msg)
                );
            } else {
                panic!("Signature is incorrect, msg: {}", hex::encode(&msg));
            }
        }
    }

    #[test]
    fn test_ethereum_signature_verify_with_serialization() {
        let address: Address = "52312AD6f01657413b2eaE9287f6B9ADaD93D5FE".parse().unwrap();
        let message = "hello world";

        #[derive(Debug, Serialize, Deserialize, PartialEq)]
        struct TestSignatureSerialize {
            signature: PackedEthSignature,
        }

        // signature calculated using ethers.js signer
        let test_signature_serialize = "{ \"signature\": \"0x111ea2824732851dd0893eaa5873597ba38ed08b69f6d8a0d7f5da810335566403d05281b1f56d12ca653e32eb7d67b76814b0cc8b0da2d7ad2c862d575329951b\"}";

        // test serialization
        let deserialized_signature: TestSignatureSerialize =
            serde_json::from_str(test_signature_serialize).expect("signature deserialize");
        let signature_after_roundtrip: TestSignatureSerialize = serde_json::from_str(
            &serde_json::to_string(&deserialized_signature).expect("signature serialize roundtrip"),
        )
        .expect("signature deserialize roundtrip");
        assert_eq!(
            deserialized_signature, signature_after_roundtrip,
            "signature serialize-deserialize roundtrip"
        );

        let recovered_address = deserialized_signature
            .signature
            .signature_recover_signer(message.as_bytes())
            .expect("signature verification");

        assert_eq!(address, recovered_address, "recovered address mismatch");
    }

    #[test]
    fn test_ethereum_signature_verify_examples() {
        // signatures created using geth
        // e.g. in geth console: eth.sign(eth.accounts[0], "0x")
        let examples = vec![
            ("0x8a91dc2d28b689474298d91899f0c1baf62cb85b", "0xdead", "0x13c34c76ffb42d97da67ddc5d275e92d758d1b48b5ee4b3bacd800cbeec3baff043a5ee63fea55485e1ee5d6f8b088daabd095f2ebbdc80a33806528b44bfccc1c"),
            // empty message
            ("0x8a91dc2d28b689474298d91899f0c1baf62cb85b", "0x", "0xd98f51c2ee0fd589e421348002dffec5d1b38e5bef9a41a699030456dc39298d12698158dc2a814b5f9ac6d433009dec87484a4579107be3f8f33907e92938291b"),
            // this example has v = 28, unlike others
            ("0x8a91dc2d28b689474298d91899f0c1baf62cb85b", "0x14", "0xd288b623af654c9d805e132812edf09ce244040376ca49112e91d437ecceed7c518690d4ae14149cd533f1ca4f081e6d2252c980fccc63de4d6bb818f1b668921c"),
            ];

        for (address, msg, signature) in examples {
            println!("addr: {}, msg: {}, sign: {}", address, msg, signature);
            let address = address[2..].parse::<Address>().unwrap();
            let msg = hex::decode(&msg[2..]).unwrap();
            let signature =
                PackedEthSignature::deserialize_packed(&hex::decode(&signature[2..]).unwrap())
                    .expect("signature deserialize");
            let signer_address = signature
                .signature_recover_signer(&msg)
                .expect("signature verification");
            assert_eq!(address, signer_address, "signer address mismatch");
        }
    }

    #[test]
    fn test_ethereum_signature_sign() {
        // data generated with `ethers.js`
        let private_key = "0b43c0f5b5a13a7047408d1f8c8ad32ba5879902ea6212184e0a5d1157281d76"
            .parse()
            .unwrap();

        let examples = vec![
            (b"hello world".to_vec(), "12c24491eefbac7e80f4d3f0400cd804667dab026fda1bc8bfe86650d872ba4215b0a0e297c48a54d9020daa3130222dadcb8f5ffdafc4b9293c3ef818b322b01c"),
            // empty message
            (Vec::new(), "8b7385c7bb8913b9fd176247efab0ccc72e3197abe8e2d4c6596ba58a32a91675f66e80560a5f1a42bd50d58da055630ac6c18875e5ba14a362e87e903f083941c"),
            // v = 27(others v = 28)
            (vec![0x12, 0x32, 0x12, 0x42], "463d955775a407eadfdb22437d53df42460977bf1c02cf830b579b6bd0000ff366e819af75fb7140e8797d56580acfcac0ad3567bbdeca118a5f5d37f09753f11b")
        ];
        for (msg, correct_signature) in examples {
            println!("message: 0x{}", hex::encode(&msg));
            let correct_signature = hex::decode(correct_signature).unwrap();
            let signature = PackedEthSignature::sign(&private_key, &msg)
                .expect("sign verify")
                .serialize_packed()
                .to_vec();
            assert_eq!(signature, correct_signature, "signature is incorrect");
        }
    }
}<|MERGE_RESOLUTION|>--- conflicted
+++ resolved
@@ -14,21 +14,12 @@
 use crate::primitives::{big_decimal_to_u128, pedersen_hash_tx_msg, u128_to_bigdecimal};
 use ethsign::{SecretKey, Signature as ETHSignature};
 use failure::{ensure, format_err};
-<<<<<<< HEAD
 use crate::franklin_crypto::bellman::pairing::ff::{PrimeField, PrimeFieldRepr};
 use crate::franklin_crypto::alt_babyjubjub::fs::FsRepr;
 use crate::franklin_crypto::alt_babyjubjub::JubjubEngine;
 use crate::franklin_crypto::alt_babyjubjub::{edwards, AltJubjubBn256};
-use crate::franklin_crypto::eddsa::{PrivateKey, PublicKey, Signature};
+use crate::franklin_crypto::eddsa::{PrivateKey, PublicKey, Signature, Seed};
 use crate::franklin_crypto::jubjub::FixedGenerators;
-=======
-use ff::{PrimeField, PrimeFieldRepr};
-use franklin_crypto::alt_babyjubjub::fs::FsRepr;
-use franklin_crypto::alt_babyjubjub::JubjubEngine;
-use franklin_crypto::alt_babyjubjub::{edwards, AltJubjubBn256};
-use franklin_crypto::eddsa::{PrivateKey, PublicKey, Seed, Signature};
-use franklin_crypto::jubjub::FixedGenerators;
->>>>>>> a9af8004
 use serde::{Deserialize, Deserializer, Serialize, Serializer};
 use std::convert::TryInto;
 use std::str::FromStr;
@@ -386,11 +377,7 @@
         let seed = Seed::deterministic_seed(&pk, &hashed_msg);
         let signature = pk.musig_pedersen_sign(
             &hashed_msg,
-<<<<<<< HEAD
-            &mut crate::rand::thread_rng(),
-=======
             &seed,
->>>>>>> a9af8004
             FixedGenerators::SpendingKeyGenerator,
             &JUBJUB_PARAMS,
         );
@@ -410,11 +397,7 @@
         let seed = Seed::deterministic_seed(&pk, &hashed_msg);
         let signature = pk.musig_sha256_sign(
             &hashed_msg,
-<<<<<<< HEAD
-            &mut crate::rand::thread_rng(),
-=======
             &seed,
->>>>>>> a9af8004
             FixedGenerators::SpendingKeyGenerator,
             &JUBJUB_PARAMS,
         );
