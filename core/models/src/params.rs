--- conflicted
+++ resolved
@@ -8,11 +8,7 @@
 use crate::merkle_tree::pedersen_hasher::BabyPedersenHasher;
 use crate::node::TokenId;
 
-<<<<<<< HEAD
-static mut ACCOUNT_TREE_DEPTH_VALUE: usize = 24;
-=======
 static mut ACCOUNT_TREE_DEPTH_VALUE: usize = 0;
->>>>>>> a37b27c1
 /// account_tree_depth.
 /// Value must be specified as environment variable at compile time under `ACCOUNT_TREE_DEPTH_VALUE` key.
 pub fn account_tree_depth() -> usize {
@@ -21,20 +17,20 @@
     // and set environment value multuple times, which is ok.
 
     unsafe {
-        // if ACCOUNT_TREE_DEPTH_VALUE == 0 {
-        //     let value: &'static str = env!("ACCOUNT_TREE_DEPTH");
-        //     ACCOUNT_TREE_DEPTH_VALUE =
-        //         usize::from_str_radix(value, 10).expect("account tree depth value is invalid");
-        //     let runtime_value = env::var("ACCOUNT_TREE_DEPTH").expect("ACCOUNT_TREE_DEPTH missing");
-        //     let runtime_value =
-        //         usize::from_str(&runtime_value).expect("ACCOUNT_TREE_DEPTH invalid");
-        //     if runtime_value != ACCOUNT_TREE_DEPTH_VALUE {
-        //         panic!(
-        //             "ACCOUNT_TREE_DEPTH want runtime value: {}, got: {}",
-        //             ACCOUNT_TREE_DEPTH_VALUE, runtime_value
-        //         );
-        //     }
-        // }
+        if ACCOUNT_TREE_DEPTH_VALUE == 0 {
+            let value: &'static str = env!("ACCOUNT_TREE_DEPTH");
+            ACCOUNT_TREE_DEPTH_VALUE =
+                usize::from_str(value).expect("account tree depth value is invalid");
+            let runtime_value = env::var("ACCOUNT_TREE_DEPTH").expect("ACCOUNT_TREE_DEPTH missing");
+            let runtime_value =
+                usize::from_str(&runtime_value).expect("ACCOUNT_TREE_DEPTH invalid");
+            if runtime_value != ACCOUNT_TREE_DEPTH_VALUE {
+                panic!(
+                    "ACCOUNT_TREE_DEPTH want runtime value: {}, got: {}",
+                    ACCOUNT_TREE_DEPTH_VALUE, runtime_value
+                );
+            }
+        }
         ACCOUNT_TREE_DEPTH_VALUE
     }
 }
@@ -50,10 +46,7 @@
 
 /// Balance tree depth
 pub const BALANCE_TREE_DEPTH: usize = 8;
-<<<<<<< HEAD
-=======
 pub const MAX_SUPPORTED_TOKENS: usize = 1 << BALANCE_TREE_DEPTH;
->>>>>>> a37b27c1
 pub const TOKEN_BIT_WIDTH: usize = 16;
 
 /// Account tree depth
