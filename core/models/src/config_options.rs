// Built-in deps
use std::env;
use std::net::SocketAddr;
use std::str::FromStr;
use std::time::Duration;
// External uses
use futures::{channel::mpsc, executor::block_on, SinkExt};
use web3::types::{H160, H256};
// Local uses
use crate::params::block_chunk_sizes;
use url::Url;

/// If its placed inside thread::spawn closure it will notify channel when this thread panics.
pub struct ThreadPanicNotify(pub mpsc::Sender<bool>);

impl Drop for ThreadPanicNotify {
    fn drop(&mut self) {
        if std::thread::panicking() {
            block_on(self.0.send(true)).unwrap();
        }
    }
}

/// Obtains the environment variable value.
/// Panics if there is no environment variable with provided name set.
pub fn get_env(name: &str) -> String {
    env::var(name).unwrap_or_else(|e| panic!("Env var {} missing, {}", name, e))
}

/// Obtains the environment variable value and parses it using the `FromStr` type implementation.
/// Panics if there is no environment variable with provided name set, or the value cannot be parsed.
pub fn parse_env<F>(name: &str) -> F
where
    F: FromStr,
    F::Err: std::fmt::Debug,
{
    get_env(name)
        .parse()
        .unwrap_or_else(|e| panic!("Failed to parse environment variable {}: {:?}", name, e))
}

/// Similar to `parse_env`, but also takes a function to change the variable value before parsing.
pub fn parse_env_with<T, F>(name: &str, f: F) -> T
where
    T: FromStr,
    T::Err: std::fmt::Debug,
    F: FnOnce(&str) -> &str,
{
    let env_var = get_env(name);

    f(&env_var)
        .parse()
        .unwrap_or_else(|e| panic!("Failed to parse environment variable {}: {:?}", name, e))
}

/// Configuration options for `eth_sender`.
#[derive(Debug, Clone)]
pub struct EthSenderOptions {
    pub expected_wait_time_block: u64,
    pub tx_poll_period: Duration,
    pub wait_confirmations: u64,
    pub max_txs_in_flight: u64,
    pub is_enabled: bool,
}

impl EthSenderOptions {
    /// Parses the `eth_sender` configuration options values from the environment variables.
    /// Panics if any of options is missing or has inappropriate value.
    pub fn from_env() -> Self {
        let tx_poll_period_secs: u64 = parse_env("ETH_TX_POLL_PERIOD");

        Self {
            expected_wait_time_block: parse_env("ETH_EXPECTED_WAIT_TIME_BLOCK"),
            tx_poll_period: Duration::new(tx_poll_period_secs, 0),
            wait_confirmations: parse_env("ETH_WAIT_CONFIRMATIONS"),
            max_txs_in_flight: parse_env("ETH_MAX_TXS_IN_FLIGHT"),
            is_enabled: parse_env("ETH_IS_ENABLED"),
        }
    }
}

#[derive(Debug, Clone)]
pub struct ProverOptions {
    pub prepare_data_interval: Duration,
    pub heartbeat_interval: Duration,
    pub cycle_wait: Duration,
    pub gone_timeout: Duration,
}

impl ProverOptions {
    /// Parses the configuration options values from the environment variables.
    /// Panics if any of options is missing or has inappropriate value.
    pub fn from_env() -> Self {
        let prepare_data_interval =
            Duration::from_millis(parse_env("PROVER_PREPARE_DATA_INTERVAL"));
        let heartbeat_interval = Duration::from_millis(parse_env("PROVER_HEARTBEAT_INTERVAL"));
        let cycle_wait = Duration::from_millis(parse_env("PROVER_CYCLE_WAIT"));
        let gone_timeout = Duration::from_millis(parse_env("PROVER_GONE_TIMEOUT"));

        Self {
            prepare_data_interval,
            heartbeat_interval,
            cycle_wait,
            gone_timeout,
        }
    }
}

#[derive(Clone, Debug)]
pub enum TokenPriceSource {
    CoinMarketCap { base_url: Url },
    CoinGecko { base_url: Url },
}

impl TokenPriceSource {
    fn from_env() -> Self {
        match get_env("TOKEN_PRICE_SOURCE").to_lowercase().as_str() {
            "coinmarketcap" => Self::CoinMarketCap {
                base_url: parse_env("COINMARKETCAP_BASE_URL"),
            },
            "coingecko" => Self::CoinGecko {
                base_url: parse_env("COINGECKO_BASE_URL"),
            },
            source => panic!("Unknown token price source: {}", source),
        }
    }
}

/// Configuration options related to generating blocks by state keeper.
/// Each block is generated after a certain amount of miniblock iterations.
/// Miniblock iteration is a routine of processing transactions received so far.
#[derive(Debug, Clone)]
pub struct MiniblockTimings {
    /// Miniblock iteration interval.
    pub miniblock_iteration_interval: Duration,
    /// Max number of miniblocks (produced every period of `TX_MINIBATCH_CREATE_TIME`) if one block.
    pub max_miniblock_iterations: usize,
    /// Max number of miniblocks for block with fast withdraw operations (defaults to `max_minblock_iterations`).
    pub fast_miniblock_iterations: usize,
}

impl MiniblockTimings {
    pub fn from_env() -> Self {
        let fast_miniblock_iterations = if env::var("FAST_BLOCK_MINIBLOCKS_ITERATIONS").is_ok() {
            parse_env("FAST_BLOCK_MINIBLOCKS_ITERATIONS")
        } else {
            parse_env("MINIBLOCKS_ITERATIONS")
        };

        Self {
            miniblock_iteration_interval: Duration::from_millis(parse_env::<u64>(
                "MINIBLOCK_ITERATION_INTERVAL",
            )),
            max_miniblock_iterations: parse_env("MINIBLOCKS_ITERATIONS"),
            fast_miniblock_iterations,
        }
    }
}

#[derive(Debug, Clone)]
pub struct ConfigurationOptions {
    pub rest_api_server_address: SocketAddr,
    pub json_rpc_http_server_address: SocketAddr,
    pub json_rpc_ws_server_address: SocketAddr,
    pub web3_url: String,
    pub genesis_tx_hash: H256,
    pub contract_eth_addr: H160,
    pub governance_eth_addr: H160,
    pub operator_fee_eth_addr: H160,
    pub operator_commit_eth_addr: H160,
    pub operator_private_key: Option<H256>,
    pub chain_id: u8,
    pub gas_price_factor: f64,
    pub prover_server_address: SocketAddr,
    pub confirmations_for_eth_event: u64,
    pub api_requests_caches_size: usize,
    pub available_block_chunk_sizes: Vec<usize>,
    pub eth_watch_poll_interval: Duration,
    pub eth_network: String,
    pub idle_provers: u32,
    pub miniblock_timings: MiniblockTimings,
    pub prometheus_export_port: u16,
<<<<<<< HEAD
    pub forced_exit_minimum_account_age: Duration,
=======
    pub token_price_source: TokenPriceSource,
    pub witness_generators: usize,
    /// Fee increase coefficient for fast processing of withdrawal.
    pub ticker_fast_processing_coeff: f64,
>>>>>>> fd721ee9
}

impl ConfigurationOptions {
    /// Parses the configuration options values from the environment variables.
    /// Panics if any of options is missing or has inappropriate value.
    pub fn from_env() -> Self {
        let mut available_block_chunk_sizes = block_chunk_sizes().to_vec();
        available_block_chunk_sizes.sort();

<<<<<<< HEAD
        let max_miniblock_iterations_withdraw_block =
            if env::var("WITHDRAW_BLOCK_MINIBLOCKS_ITERATIONS").is_ok() {
                parse_env("WITHDRAW_BLOCK_MINIBLOCKS_ITERATIONS")
            } else {
                parse_env("MINIBLOCKS_ITERATIONS")
            };

        let forced_exit_minimum_account_age =
            Duration::from_secs(parse_env::<u64>("FORCED_EXIT_MINIMUM_ACCOUNT_AGE_SECS"));

        if forced_exit_minimum_account_age.as_secs() == 0 {
            log::error!("Forced exit minimum account age is set to 0, this is an incorrect value for production");
        }

=======
>>>>>>> fd721ee9
        Self {
            rest_api_server_address: parse_env("REST_API_BIND"),
            json_rpc_http_server_address: parse_env("HTTP_RPC_API_BIND"),
            json_rpc_ws_server_address: parse_env("WS_API_BIND"),
            web3_url: get_env("WEB3_URL"),
            genesis_tx_hash: parse_env_with("GENESIS_TX_HASH", |s| &s[2..]),
            contract_eth_addr: parse_env_with("CONTRACT_ADDR", |s| &s[2..]),
            governance_eth_addr: parse_env_with("GOVERNANCE_ADDR", |s| &s[2..]),
            operator_commit_eth_addr: parse_env_with("OPERATOR_COMMIT_ETH_ADDRESS", |s| &s[2..]),
            operator_fee_eth_addr: parse_env_with("OPERATOR_FEE_ETH_ADDRESS", |s| &s[2..]),
            operator_private_key: if env::var("OPERATOR_PRIVATE_KEY").is_ok() {
                Some(parse_env("OPERATOR_PRIVATE_KEY"))
            } else {
                None
            },
            chain_id: parse_env("CHAIN_ID"),
            gas_price_factor: parse_env("GAS_PRICE_FACTOR"),
            prover_server_address: parse_env("PROVER_SERVER_BIND"),
            confirmations_for_eth_event: parse_env("CONFIRMATIONS_FOR_ETH_EVENT"),
            api_requests_caches_size: parse_env("API_REQUESTS_CACHES_SIZE"),
            available_block_chunk_sizes,
            eth_watch_poll_interval: Duration::from_millis(parse_env::<u64>(
                "ETH_WATCH_POLL_INTERVAL",
            )),
            eth_network: parse_env("ETH_NETWORK"),
            idle_provers: parse_env("IDLE_PROVERS"),
            miniblock_timings: MiniblockTimings::from_env(),
            prometheus_export_port: parse_env("PROMETHEUS_EXPORT_PORT"),
<<<<<<< HEAD
            forced_exit_minimum_account_age,
=======
            token_price_source: TokenPriceSource::from_env(),
            witness_generators: parse_env("WITNESS_GENERATORS"),
            ticker_fast_processing_coeff: parse_env("TICKER_FAST_PROCESSING_COEFF"),
>>>>>>> fd721ee9
        }
    }
}

/// Possible block chunks sizes and corresponding setup powers of two,
/// this is only parameters needed to create verifying contract.
#[derive(Debug)]
pub struct AvailableBlockSizesConfig {
    pub blocks_chunks: Vec<usize>,
    pub blocks_setup_power2: Vec<u32>,
}

impl AvailableBlockSizesConfig {
    pub fn from_env() -> Self {
        let result = Self {
            blocks_chunks: get_env("SUPPORTED_BLOCK_CHUNKS_SIZES")
                .split(',')
                .map(|p| p.parse().unwrap())
                .collect(),
            blocks_setup_power2: get_env("SUPPORTED_BLOCK_CHUNKS_SIZES_SETUP_POWERS")
                .split(',')
                .map(|p| p.parse().unwrap())
                .collect(),
        };
        assert_eq!(
            result.blocks_chunks.len(),
            result.blocks_setup_power2.len(),
            "block sized and setup powers should have same length, check config file"
        );
        result
    }
}<|MERGE_RESOLUTION|>--- conflicted
+++ resolved
@@ -180,14 +180,11 @@
     pub idle_provers: u32,
     pub miniblock_timings: MiniblockTimings,
     pub prometheus_export_port: u16,
-<<<<<<< HEAD
-    pub forced_exit_minimum_account_age: Duration,
-=======
     pub token_price_source: TokenPriceSource,
     pub witness_generators: usize,
     /// Fee increase coefficient for fast processing of withdrawal.
     pub ticker_fast_processing_coeff: f64,
->>>>>>> fd721ee9
+    pub forced_exit_minimum_account_age: Duration,
 }
 
 impl ConfigurationOptions {
@@ -197,14 +194,6 @@
         let mut available_block_chunk_sizes = block_chunk_sizes().to_vec();
         available_block_chunk_sizes.sort();
 
-<<<<<<< HEAD
-        let max_miniblock_iterations_withdraw_block =
-            if env::var("WITHDRAW_BLOCK_MINIBLOCKS_ITERATIONS").is_ok() {
-                parse_env("WITHDRAW_BLOCK_MINIBLOCKS_ITERATIONS")
-            } else {
-                parse_env("MINIBLOCKS_ITERATIONS")
-            };
-
         let forced_exit_minimum_account_age =
             Duration::from_secs(parse_env::<u64>("FORCED_EXIT_MINIMUM_ACCOUNT_AGE_SECS"));
 
@@ -212,8 +201,6 @@
             log::error!("Forced exit minimum account age is set to 0, this is an incorrect value for production");
         }
 
-=======
->>>>>>> fd721ee9
         Self {
             rest_api_server_address: parse_env("REST_API_BIND"),
             json_rpc_http_server_address: parse_env("HTTP_RPC_API_BIND"),
@@ -242,13 +229,10 @@
             idle_provers: parse_env("IDLE_PROVERS"),
             miniblock_timings: MiniblockTimings::from_env(),
             prometheus_export_port: parse_env("PROMETHEUS_EXPORT_PORT"),
-<<<<<<< HEAD
-            forced_exit_minimum_account_age,
-=======
             token_price_source: TokenPriceSource::from_env(),
             witness_generators: parse_env("WITNESS_GENERATORS"),
             ticker_fast_processing_coeff: parse_env("TICKER_FAST_PROCESSING_COEFF"),
->>>>>>> fd721ee9
+            forced_exit_minimum_account_age,
         }
     }
 }
