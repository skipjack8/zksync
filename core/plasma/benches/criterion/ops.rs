//! Benchmarks for the `PlasmaState` operations execution time.

// Built-in deps
use std::collections::HashMap;
// External uses
use criterion::{black_box, criterion_group, BatchSize, Bencher, Criterion, Throughput};
use web3::types::H256;
// Workspace uses
use crypto_exports::rand::{thread_rng, Rng};
use models::node::{
    account::{Account, PubKeyHash},
    priority_ops::{Deposit, FullExit},
    priv_key_from_fs,
    tx::{ChangePubKey, PackedEthSignature, Transfer, Withdraw},
    AccountId, AccountMap, Address, BlockNumber, FranklinPriorityOp, FranklinTx, PrivateKey,
    TokenId,
};
// Local uses
use plasma::state::PlasmaState;

const ETH_TOKEN_ID: TokenId = 0x00;
// The amount is not important, since we always work with 1 account.
// We use some small non-zero value, so the overhead for cloning will not be big.
const ACCOUNTS_AMOUNT: AccountId = 10;
const CURRENT_BLOCK: BlockNumber = 1_000;

/// Creates a random ZKSync account.
fn generate_account() -> (H256, PrivateKey, Account) {
    let default_balance = 1_000_000.into();

    let rng = &mut thread_rng();
    let sk = priv_key_from_fs(rng.gen());

    let eth_sk = H256::random();
    let address = PackedEthSignature::address_from_private_key(&eth_sk)
        .expect("Can't get address from the ETH secret key");

    let mut account = Account::default();
    account.pub_key_hash = PubKeyHash::from_privkey(&sk);
    account.address = address;
    account.set_balance(ETH_TOKEN_ID, default_balance);

    (eth_sk, sk, account)
}

/// Creates a `PlasmaState` object and fills it with accounts.
fn generate_state() -> (HashMap<AccountId, (PrivateKey, H256)>, PlasmaState) {
    let mut accounts = AccountMap::default();
    let mut keys = HashMap::new();

    for account_id in 0..ACCOUNTS_AMOUNT {
        let (eth_sk, sk, new_account) = generate_account();

        accounts.insert(account_id, new_account);
        keys.insert(account_id, (sk, eth_sk));
    }

    let state = PlasmaState::new(accounts, CURRENT_BLOCK);

    (keys, state)
}

/// Bench for `PlasmaState::apply_transfer_to_new_op`.
fn apply_transfer_to_new_op(b: &mut Bencher<'_>) {
    let (keys, state) = generate_state();
    let (private_key, _) = keys.get(&0).expect("Can't key the private key");

    let from_account = state.get_account(0).expect("Can't get the account");

<<<<<<< HEAD
    let mut transfer = Transfer {
        from: from_account.address,
        to: Address::random(),
        token: ETH_TOKEN_ID,
        amount: 10.into(),
        fee: 1.into(),
        nonce: 0,
        signature: TxSignature::default(),
    };

    transfer.signature = TxSignature::sign_musig_rescue(&private_key, &transfer.get_bytes());

=======
    let transfer = Transfer::new_signed(
        from_account.address,
        Address::random(),
        ETH_TOKEN_ID,
        10.into(),
        1.into(),
        0,
        private_key,
    )
    .expect("failed to sign transfer");
>>>>>>> 8f0eef8c
    let transfer_tx = FranklinTx::Transfer(Box::new(transfer));

    let setup = || (state.clone(), transfer_tx.clone());

    b.iter_batched(
        setup,
        |(mut state, transfer_tx)| {
            state
                .execute_tx(black_box(transfer_tx))
                .expect("Failed to execute tx");
        },
        BatchSize::SmallInput,
    );
}

/// Bench for `PlasmaState::apply_transfer_op`.
fn apply_transfer_tx(b: &mut Bencher<'_>) {
    let (keys, state) = generate_state();
    let (private_key, _) = keys.get(&0).expect("Can't key the private key");

    let from_account = state.get_account(0).expect("Can't get the account");
    let to_account = state.get_account(1).expect("Can't get the account");

<<<<<<< HEAD
    let mut transfer = Transfer {
        from: from_account.address,
        to: to_account.address,
        token: ETH_TOKEN_ID,
        amount: 10.into(),
        fee: 1.into(),
        nonce: 0,
        signature: TxSignature::default(),
    };

    transfer.signature = TxSignature::sign_musig_rescue(&private_key, &transfer.get_bytes());
=======
    let transfer = Transfer::new_signed(
        from_account.address,
        to_account.address,
        ETH_TOKEN_ID,
        10.into(),
        1.into(),
        0,
        private_key,
    )
    .expect("failed to sign transfer");
>>>>>>> 8f0eef8c

    let transfer_tx = FranklinTx::Transfer(Box::new(transfer));

    let setup = || (state.clone(), transfer_tx.clone());

    b.iter_batched(
        setup,
        |(mut state, transfer_tx)| {
            state
                .execute_tx(black_box(transfer_tx))
                .expect("Failed to execute tx");
        },
        BatchSize::SmallInput,
    );
}

/// Bench for `PlasmaState::apply_full_exit_op`.
fn apply_full_exit_tx(b: &mut Bencher<'_>) {
    let (_, state) = generate_state();

    let from_account = state.get_account(0).expect("Can't get the account");

    let full_exit = FullExit {
        account_id: 0,
        eth_address: from_account.address,
        token: ETH_TOKEN_ID,
    };

    let full_exit_op = FranklinPriorityOp::FullExit(full_exit);

    let setup = || (state.clone(), full_exit_op.clone());

    b.iter_batched(
        setup,
        |(mut state, full_exit_op)| {
            let _ = state.execute_priority_op(black_box(full_exit_op));
        },
        BatchSize::SmallInput,
    );
}

/// Bench for `PlasmaState::apply_deposit_op`.
fn apply_deposit_tx(b: &mut Bencher<'_>) {
    let (_, state) = generate_state();

    let to_account = state.get_account(0).expect("Can't get the account");

    let deposit = Deposit {
        from: Address::random(),
        to: to_account.address,
        token: ETH_TOKEN_ID,
        amount: 10.into(),
    };

    let deposit_op = FranklinPriorityOp::Deposit(deposit);

    let setup = || (state.clone(), deposit_op.clone());

    b.iter_batched(
        setup,
        |(mut state, deposit_op)| {
            let _ = state.execute_priority_op(black_box(deposit_op));
        },
        BatchSize::SmallInput,
    );
}

/// Bench for `PlasmaState::apply_withdraw_op`.
fn apply_withdraw_tx(b: &mut Bencher<'_>) {
    let (keys, state) = generate_state();

    let from_account = state.get_account(0).expect("Can't get the account");
    let (private_key, _) = keys.get(&0).expect("Can't key the private key");

<<<<<<< HEAD
    let mut withdraw = Withdraw {
        from: from_account.address,
        to: Address::random(),
        token: ETH_TOKEN_ID,
        amount: 10.into(),
        fee: 1.into(),
        nonce: 0,
        signature: TxSignature::default(),
    };

    withdraw.signature = TxSignature::sign_musig_rescue(&private_key, &withdraw.get_bytes());
=======
    let withdraw = Withdraw::new_signed(
        from_account.address,
        Address::random(),
        ETH_TOKEN_ID,
        10.into(),
        1.into(),
        0,
        private_key,
    )
    .expect("failed to sign withdraw");
>>>>>>> 8f0eef8c

    let withdraw_tx = FranklinTx::Withdraw(Box::new(withdraw));

    let setup = || (state.clone(), withdraw_tx.clone());

    b.iter_batched(
        setup,
        |(mut state, withdraw_tx)| {
            let _ = state.execute_tx(black_box(withdraw_tx));
        },
        BatchSize::SmallInput,
    );
}

// There is no bench for `PlasmaState::apply_close_op`, since closing accounts is currently disabled.

/// Bench for `PlasmaState::apply_change_pubkey_op`.
fn apply_change_pubkey_op(b: &mut Bencher<'_>) {
    let (keys, state) = generate_state();

    let to_change = state.get_account(0).expect("Can't get the account");
    let (_, eth_private_key) = keys.get(&0).expect("Can't key the private key");

    let rng = &mut thread_rng();
    let new_sk = priv_key_from_fs(rng.gen());

    let nonce = 0;

    let eth_signature = {
        let sign_bytes = ChangePubKey::get_eth_signed_data(nonce, &to_change.pub_key_hash)
            .expect("Failed to construct ChangePubKey signed message.");
        let eth_signature =
            PackedEthSignature::sign(eth_private_key, &sign_bytes).expect("Signing failed");
        Some(eth_signature)
    };

    let change_pubkey = ChangePubKey {
        account: to_change.address,
        new_pk_hash: PubKeyHash::from_privkey(&new_sk),
        nonce,
        eth_signature,
    };

    let change_pubkey_tx = FranklinTx::ChangePubKey(Box::new(change_pubkey));

    let setup = || (state.clone(), change_pubkey_tx.clone());

    b.iter_batched(
        setup,
        |(mut state, change_pubkey_tx)| {
            let _ = state.execute_tx(black_box(change_pubkey_tx));
        },
        BatchSize::SmallInput,
    );
}

/// Bench for `PlasmaState::insert_account`.
///
/// While this method is not directly performing an operation, it is used in every operation,
/// and it seems to be the most expensive part of all the methods above.
fn insert_account(b: &mut Bencher<'_>) {
    let (_, state) = generate_state();

    let (_, _, to_insert) = generate_account();
    let setup = || (state.clone(), to_insert.clone());

    b.iter_batched(
        setup,
        |(mut state, to_insert)| {
            state.insert_account(black_box(ACCOUNTS_AMOUNT), to_insert);
        },
        BatchSize::SmallInput,
    );
}

pub fn bench_ops(c: &mut Criterion) {
    const INPUT_SIZE: Throughput = Throughput::Elements(1);

    let mut group = c.benchmark_group("PlasmaState operations");

    // Setup the input size so the throughput will be reported.
    group.throughput(INPUT_SIZE);

    group.bench_function(
        "PlasmaState::apply_transfer_to_new_op bench",
        apply_transfer_to_new_op,
    );
    group.bench_function("PlasmaState::apply_transfer_tx bench", apply_transfer_tx);
    group.bench_function("PlasmaState::apply_withdraw_tx bench", apply_withdraw_tx);
    group.bench_function(
        "PlasmaState::apply_change_pubkey_op bench",
        apply_change_pubkey_op,
    );
    group.bench_function("PlasmaState::apply_deposit_tx bench", apply_deposit_tx);
    group.bench_function("PlasmaState::apply_full_exit_tx bench", apply_full_exit_tx);
    group.bench_function("PlasmaState::insert_account bench", insert_account);

    group.finish();
}

criterion_group!(ops_benches, bench_ops);<|MERGE_RESOLUTION|>--- conflicted
+++ resolved
@@ -67,20 +67,6 @@
 
     let from_account = state.get_account(0).expect("Can't get the account");
 
-<<<<<<< HEAD
-    let mut transfer = Transfer {
-        from: from_account.address,
-        to: Address::random(),
-        token: ETH_TOKEN_ID,
-        amount: 10.into(),
-        fee: 1.into(),
-        nonce: 0,
-        signature: TxSignature::default(),
-    };
-
-    transfer.signature = TxSignature::sign_musig_rescue(&private_key, &transfer.get_bytes());
-
-=======
     let transfer = Transfer::new_signed(
         from_account.address,
         Address::random(),
@@ -91,7 +77,6 @@
         private_key,
     )
     .expect("failed to sign transfer");
->>>>>>> 8f0eef8c
     let transfer_tx = FranklinTx::Transfer(Box::new(transfer));
 
     let setup = || (state.clone(), transfer_tx.clone());
@@ -115,19 +100,6 @@
     let from_account = state.get_account(0).expect("Can't get the account");
     let to_account = state.get_account(1).expect("Can't get the account");
 
-<<<<<<< HEAD
-    let mut transfer = Transfer {
-        from: from_account.address,
-        to: to_account.address,
-        token: ETH_TOKEN_ID,
-        amount: 10.into(),
-        fee: 1.into(),
-        nonce: 0,
-        signature: TxSignature::default(),
-    };
-
-    transfer.signature = TxSignature::sign_musig_rescue(&private_key, &transfer.get_bytes());
-=======
     let transfer = Transfer::new_signed(
         from_account.address,
         to_account.address,
@@ -138,7 +110,6 @@
         private_key,
     )
     .expect("failed to sign transfer");
->>>>>>> 8f0eef8c
 
     let transfer_tx = FranklinTx::Transfer(Box::new(transfer));
 
@@ -213,19 +184,6 @@
     let from_account = state.get_account(0).expect("Can't get the account");
     let (private_key, _) = keys.get(&0).expect("Can't key the private key");
 
-<<<<<<< HEAD
-    let mut withdraw = Withdraw {
-        from: from_account.address,
-        to: Address::random(),
-        token: ETH_TOKEN_ID,
-        amount: 10.into(),
-        fee: 1.into(),
-        nonce: 0,
-        signature: TxSignature::default(),
-    };
-
-    withdraw.signature = TxSignature::sign_musig_rescue(&private_key, &withdraw.get_bytes());
-=======
     let withdraw = Withdraw::new_signed(
         from_account.address,
         Address::random(),
@@ -236,7 +194,6 @@
         private_key,
     )
     .expect("failed to sign withdraw");
->>>>>>> 8f0eef8c
 
     let withdraw_tx = FranklinTx::Withdraw(Box::new(withdraw));
 
