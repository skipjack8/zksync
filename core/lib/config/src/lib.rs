--- conflicted
+++ resolved
@@ -1,282 +1,5 @@
 use serde::Deserialize;
 
-<<<<<<< HEAD
-pub mod test_config;
-
-/// Makes address for bind from port.
-fn addr_from_port(port: u16) -> SocketAddr {
-    format!("0.0.0.0:{}", port)
-        .parse::<SocketAddr>()
-        .expect("Can't get address from port")
-}
-
-/// Configuration options for `eth_sender`.
-#[derive(Debug, Clone)]
-pub struct EthSenderOptions {
-    pub expected_wait_time_block: u64,
-    pub tx_poll_period: Duration,
-    pub wait_confirmations: u64,
-    pub max_txs_in_flight: u64,
-    pub is_enabled: bool,
-}
-
-impl EthSenderOptions {
-    /// Parses the `eth_sender` configuration options values from the environment variables.
-    /// Panics if any of options is missing or has inappropriate value.
-    pub fn from_env() -> Self {
-        let tx_poll_period_secs: u64 = parse_env("ETH_TX_POLL_PERIOD");
-
-        Self {
-            expected_wait_time_block: parse_env("ETH_EXPECTED_WAIT_TIME_BLOCK"),
-            tx_poll_period: Duration::new(tx_poll_period_secs, 0),
-            wait_confirmations: parse_env("ETH_WAIT_CONFIRMATIONS"),
-            max_txs_in_flight: parse_env("ETH_MAX_TXS_IN_FLIGHT"),
-            is_enabled: parse_env("ETH_IS_ENABLED"),
-        }
-    }
-}
-
-/// Configuration options for `eth_client`.
-#[derive(Debug, Clone)]
-pub struct EthClientOptions {
-    pub chain_id: u8,
-    pub gas_price_factor: f64,
-    pub operator_commit_eth_addr: Address,
-    pub operator_private_key: Option<H256>,
-    pub web3_url: String,
-    pub contract_eth_addr: Address,
-}
-
-impl EthClientOptions {
-    pub fn from_env() -> Self {
-        Self {
-            operator_commit_eth_addr: parse_env_with("OPERATOR_COMMIT_ETH_ADDRESS", |s| &s[2..]),
-            operator_private_key: parse_env_if_exists("OPERATOR_PRIVATE_KEY"),
-            chain_id: parse_env("CHAIN_ID"),
-            gas_price_factor: parse_env("GAS_PRICE_FACTOR"),
-            web3_url: get_env("WEB3_URL"),
-            contract_eth_addr: parse_env_with("CONTRACT_ADDR", |s| &s[2..]),
-        }
-    }
-}
-
-#[derive(Debug, Clone)]
-pub struct ProverOptions {
-    pub secret_auth: String,
-    pub prepare_data_interval: Duration,
-    pub heartbeat_interval: Duration,
-    pub cycle_wait: Duration,
-    pub prover_server_address: SocketAddr,
-    pub idle_provers: u32,
-    pub witness_generators: usize,
-}
-
-impl ProverOptions {
-    /// Parses the configuration options values from the environment variables.
-    /// Panics if any of options is missing or has inappropriate value.
-    pub fn from_env() -> Self {
-        let secret_auth = get_env("PROVER_SECRET_AUTH");
-        let network = get_env("ETH_NETWORK");
-
-        // Checks if an untrusted key is being used for production.
-        if &secret_auth == "sample" && &network != "localhost" {
-            log::error!("Prover secret for JWT authorization set to 'sample', this is an incorrect value for production");
-        }
-
-        Self {
-            prepare_data_interval: Duration::from_millis(parse_env("PROVER_PREPARE_DATA_INTERVAL")),
-            heartbeat_interval: Duration::from_millis(parse_env("PROVER_HEARTBEAT_INTERVAL")),
-            cycle_wait: Duration::from_millis(parse_env("PROVER_CYCLE_WAIT")),
-            prover_server_address: addr_from_port(parse_env("PROVER_SERVER_PORT")),
-            witness_generators: parse_env("WITNESS_GENERATORS"),
-            idle_provers: parse_env("IDLE_PROVERS"),
-            secret_auth,
-        }
-    }
-}
-
-/// Configuration options for `admin server`.
-#[derive(Debug, Clone)]
-pub struct AdminServerOptions {
-    pub admin_http_server_url: Url,
-    pub admin_http_server_address: SocketAddr,
-    pub secret_auth: String,
-}
-
-impl AdminServerOptions {
-    /// Parses the configuration options values from the environment variables.
-    /// Panics if any of options is missing or has inappropriate value.
-    pub fn from_env() -> Self {
-        let secret_auth = get_env("ADMIN_SERVER_SECRET_AUTH");
-        let network = get_env("ETH_NETWORK");
-
-        // Checks if an untrusted key is being used for production.
-        if &secret_auth == "sample" && &network != "localhost" {
-            log::error!("Admin server secret for JWT authorization set to 'sample', this is an incorrect value for production");
-        }
-
-        Self {
-            admin_http_server_url: parse_env("ADMIN_SERVER_API_URL"),
-            admin_http_server_address: addr_from_port(parse_env("ADMIN_SERVER_API_PORT")),
-            secret_auth,
-        }
-    }
-}
-
-#[derive(Clone, Debug)]
-pub enum TokenPriceSource {
-    CoinMarketCap { base_url: Url },
-    CoinGecko { base_url: Url },
-}
-
-impl TokenPriceSource {
-    fn from_env() -> Self {
-        match get_env("TOKEN_PRICE_SOURCE").to_lowercase().as_str() {
-            "coinmarketcap" => Self::CoinMarketCap {
-                base_url: parse_env("COINMARKETCAP_BASE_URL"),
-            },
-            "coingecko" => Self::CoinGecko {
-                base_url: parse_env("COINGECKO_BASE_URL"),
-            },
-            source => panic!("Unknown token price source: {}", source),
-        }
-    }
-}
-
-/// Configuration options related to generating blocks by state keeper.
-/// Each block is generated after a certain amount of miniblock iterations.
-/// Miniblock iteration is a routine of processing transactions received so far.
-#[derive(Debug, Clone)]
-pub struct MiniblockTimings {
-    /// Miniblock iteration interval.
-    pub miniblock_iteration_interval: Duration,
-    /// Max number of miniblocks (produced every period of `TX_MINIBATCH_CREATE_TIME`) if one block.
-    pub max_miniblock_iterations: usize,
-    /// Max number of miniblocks for block with fast withdraw operations (defaults to `max_minblock_iterations`).
-    pub fast_miniblock_iterations: usize,
-}
-
-impl MiniblockTimings {
-    pub fn from_env() -> Self {
-        let fast_miniblock_iterations = if env::var("FAST_BLOCK_MINIBLOCKS_ITERATIONS").is_ok() {
-            parse_env("FAST_BLOCK_MINIBLOCKS_ITERATIONS")
-        } else {
-            parse_env("MINIBLOCKS_ITERATIONS")
-        };
-
-        Self {
-            miniblock_iteration_interval: Duration::from_millis(parse_env::<u64>(
-                "MINIBLOCK_ITERATION_INTERVAL",
-            )),
-            max_miniblock_iterations: parse_env("MINIBLOCKS_ITERATIONS"),
-            fast_miniblock_iterations,
-        }
-    }
-}
-
-/// Configuration options related to fee ticker.
-#[derive(Debug)]
-pub struct FeeTickerOptions {
-    /// Source to fetch token prices from (e.g. CoinGecko or coinmarketcap).
-    pub token_price_source: TokenPriceSource,
-    /// Fee increase coefficient for fast processing of withdrawal.
-    pub fast_processing_coeff: f64,
-    /// List of the tokens that are unconditionally acceptable for paying fee in.
-    pub unconditionally_valid_tokens: HashSet<Address>,
-    /// Tokens for which subsidies are disabled.
-    pub not_subsidized_tokens: HashSet<Address>,
-    pub uniswap_url: String,
-    pub liquidity_volume: f64,
-    pub available_liquidity_seconds: u64,
-    pub token_market_update_time: u64,
-    /// Number of tickers for load balancing.
-    pub number_of_ticker_actors: u8,
-}
-
-impl FeeTickerOptions {
-    fn comma_separated_addresses(name: &str) -> HashSet<Address> {
-        get_env(name)
-            .split(',')
-            .map(|p| p.parse().unwrap())
-            .collect()
-    }
-
-    pub fn from_env() -> Self {
-        Self {
-            token_price_source: TokenPriceSource::from_env(),
-            fast_processing_coeff: parse_env("TICKER_FAST_PROCESSING_COEFF"),
-            number_of_ticker_actors: parse_env("TICKER_NUMBER_OF_ACTORS"),
-            unconditionally_valid_tokens: Self::comma_separated_addresses(
-                "TICKER_UNCONDITIONALLY_VALID_TOKENS",
-            ),
-            not_subsidized_tokens: Self::comma_separated_addresses("NOT_SUBSIDIZED_TOKENS"),
-            uniswap_url: parse_env("TICKER_UNISWAP_URL"),
-            liquidity_volume: parse_env("TICKER_LIQUIDITY_VOLUME"),
-            available_liquidity_seconds: parse_env("TICKER_TOKEN_AVAILABLE_LIQUIDITY_SECONDS"),
-            token_market_update_time: parse_env("TICKER_TOKEN_TOKEN_MARKET_UPDATE_TIME_SECONDS"),
-        }
-    }
-}
-
-#[derive(Debug, Clone)]
-pub struct ApiServerOptions {
-    pub rest_api_server_address: SocketAddr,
-    pub json_rpc_http_server_address: SocketAddr,
-    pub json_rpc_ws_server_address: SocketAddr,
-    pub core_server_address: SocketAddr,
-    pub core_server_url: String,
-    pub api_requests_caches_size: usize,
-    /// Fee increase coefficient for fast processing of withdrawal.
-    pub forced_exit_minimum_account_age: Duration,
-    pub enforce_pubkey_change_fee: bool,
-    // Limit the number of both transactions and Ethereum signatures per batch.
-    pub max_number_of_transactions_per_batch: usize,
-    pub max_number_of_authors_per_batch: usize,
-}
-
-impl ApiServerOptions {
-    pub fn from_env() -> Self {
-        let forced_exit_minimum_account_age =
-            Duration::from_secs(parse_env::<u64>("FORCED_EXIT_MINIMUM_ACCOUNT_AGE_SECS"));
-        let network = get_env("ETH_NETWORK");
-
-        if forced_exit_minimum_account_age.as_secs() == 0 && &network != "localhost" {
-            log::error!("Forced exit minimum account age is set to 0, this is an incorrect value for production");
-        }
-
-        Self {
-            rest_api_server_address: addr_from_port(parse_env("REST_API_PORT")),
-            json_rpc_http_server_address: addr_from_port(parse_env("HTTP_RPC_API_PORT")),
-            json_rpc_ws_server_address: addr_from_port(parse_env("WS_API_PORT")),
-            core_server_address: addr_from_port(parse_env("PRIVATE_CORE_SERVER_PORT")),
-            core_server_url: parse_env("PRIVATE_CORE_SERVER_URL"),
-            api_requests_caches_size: parse_env("API_REQUESTS_CACHES_SIZE"),
-            forced_exit_minimum_account_age,
-            enforce_pubkey_change_fee: parse_env_if_exists("ENFORCE_PUBKEY_CHANGE_FEE")
-                .unwrap_or(true),
-            max_number_of_transactions_per_batch: parse_env("MAX_TRANSACTIONS_PER_BATCH"),
-            max_number_of_authors_per_batch: parse_env("MAX_ETH_SIGNATURES_PER_BATCH"),
-        }
-    }
-}
-
-#[derive(Debug, Clone)]
-pub struct ConfigurationOptions {
-    pub web3_url: String,
-    pub genesis_tx_hash: H256,
-    pub contract_eth_addr: Address,
-    pub governance_eth_addr: Address,
-    pub operator_fee_eth_addr: Address,
-    pub upgrade_gatekeeper_addr: Address,
-    pub confirmations_for_eth_event: u64,
-    pub available_block_chunk_sizes: Vec<usize>,
-    pub max_number_of_withdrawals_per_block: usize,
-    pub eth_watch_poll_interval: Duration,
-    pub eth_network: String,
-    pub miniblock_timings: MiniblockTimings,
-    pub prometheus_export_port: u16,
-    pub aggregated_proof_sizes: Vec<usize>,
-=======
 pub use crate::configs::{
     ApiConfig, ChainConfig, ContractsConfig, DBConfig, ETHClientConfig, ETHSenderConfig,
     ETHWatchConfig, MiscConfig, ProverConfig, TickerConfig,
@@ -296,109 +19,10 @@
     pub eth_watch: ETHWatchConfig,
     pub prover: ProverConfig,
     pub ticker: TickerConfig,
->>>>>>> 3c3dfc8f
 }
 
 impl ZkSyncConfig {
     pub fn from_env() -> Self {
-<<<<<<< HEAD
-        let available_block_chunk_sizes = {
-            let runtime_value = env::var("BLOCK_CHUNK_SIZES").expect("BLOCK_CHUNK_SIZES missing");
-            let mut available_block_chunk_sizes = runtime_value
-                .split(',')
-                .map(|s| usize::from_str(s).unwrap())
-                .collect::<Vec<_>>();
-
-            available_block_chunk_sizes.sort_unstable();
-            available_block_chunk_sizes
-        };
-
-        let aggregated_proof_sizes = {
-            let runtime_value =
-                env::var("AGGREGATED_PROOF_SIZES").expect("AGGREGATED_PROOF_SIZES missing");
-            let mut aggregated_proof_sizes = runtime_value
-                .split(',')
-                .map(|s| usize::from_str(s).unwrap())
-                .collect::<Vec<_>>();
-
-            aggregated_proof_sizes.sort_unstable();
-            aggregated_proof_sizes
-        };
-
-        Self {
-            web3_url: get_env("WEB3_URL"),
-            genesis_tx_hash: parse_env_with("GENESIS_TX_HASH", |s| &s[2..]),
-            contract_eth_addr: parse_env_with("CONTRACT_ADDR", |s| &s[2..]),
-            governance_eth_addr: parse_env_with("GOVERNANCE_ADDR", |s| &s[2..]),
-            operator_fee_eth_addr: parse_env_with("OPERATOR_FEE_ETH_ADDRESS", |s| &s[2..]),
-            upgrade_gatekeeper_addr: parse_env_with("UPGRADE_GATEKEEPER_ADDR", |s| &s[2..]),
-            confirmations_for_eth_event: parse_env("CONFIRMATIONS_FOR_ETH_EVENT"),
-            available_block_chunk_sizes,
-            max_number_of_withdrawals_per_block: parse_env("MAX_NUMBER_OF_WITHDRAWALS_PER_BLOCK"),
-            eth_watch_poll_interval: Duration::from_millis(parse_env::<u64>(
-                "ETH_WATCH_POLL_INTERVAL",
-            )),
-            eth_network: parse_env("ETH_NETWORK"),
-            miniblock_timings: MiniblockTimings::from_env(),
-            prometheus_export_port: parse_env("PROMETHEUS_EXPORT_PORT"),
-            aggregated_proof_sizes,
-        }
-    }
-}
-
-/// Possible block chunks sizes and corresponding setup powers of two,
-/// this is only parameters needed to create verifying contract.
-#[derive(Debug, Clone)]
-pub struct AvailableBlockSizesConfig {
-    pub blocks_chunks: Vec<usize>,
-    pub blocks_setup_power2: Vec<u32>,
-    pub aggregated_proof_sizes: Vec<usize>,
-    pub aggregated_proof_sizes_setup_power2: Vec<u32>,
-}
-
-impl AvailableBlockSizesConfig {
-    pub fn from_env() -> Self {
-        let result = Self {
-            blocks_chunks: get_env("SUPPORTED_BLOCK_CHUNKS_SIZES")
-                .split(',')
-                .map(|p| p.parse().unwrap())
-                .collect(),
-            blocks_setup_power2: get_env("SUPPORTED_BLOCK_CHUNKS_SIZES_SETUP_POWERS")
-                .split(',')
-                .map(|p| p.parse().unwrap())
-                .collect(),
-            aggregated_proof_sizes: get_env("SUPPORTED_AGGREGATED_PROOF_SIZES")
-                .split(',')
-                .map(|p| p.parse().unwrap())
-                .collect(),
-            aggregated_proof_sizes_setup_power2: get_env(
-                "SUPPORTED_AGGREGATED_PROOF_SIZES_SETUP_POWERS",
-            )
-            .split(',')
-            .map(|p| p.parse().unwrap())
-            .collect(),
-        };
-        assert_eq!(
-            result.blocks_chunks.len(),
-            result.blocks_setup_power2.len(),
-            "block sized and setup powers should have same length, check config file"
-        );
-        assert_eq!(
-            result.aggregated_proof_sizes.len(),
-            result.aggregated_proof_sizes_setup_power2.len(),
-            "aggregated proof sizes and setup powers should have same length, check config file"
-        );
-        result
-    }
-
-    pub fn aggregated_proof_sizes_with_setup_pow(&self) -> Vec<(usize, u32)> {
-        self.aggregated_proof_sizes
-            .iter()
-            .cloned()
-            .zip(self.aggregated_proof_sizes_setup_power2.iter().cloned())
-            .collect()
-    }
-=======
         Self {
             api: ApiConfig::from_env(),
             chain: ChainConfig::from_env(),
@@ -411,5 +35,4 @@
             ticker: TickerConfig::from_env(),
         }
     }
->>>>>>> 3c3dfc8f
 }