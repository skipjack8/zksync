// External imports
// Workspace imports
<<<<<<< HEAD
use zksync_types::{aggregated_operations::AggregatedActionType, AccountMap};
=======
use zksync_types::{AccountMap, Action, BlockNumber};
>>>>>>> 9bdf9140
// Local imports
use super::block::apply_random_updates;
use crate::chain::operations::OperationsSchema;
use crate::test_data::{gen_sample_block, gen_unique_aggregated_operation};
use crate::tests::{create_rng, db_test};
use crate::{
    chain::{
        account::{records::EthAccountType, AccountSchema},
        block::BlockSchema,
        state::StateSchema,
    },
    QueryResult, StorageProcessor,
};

/// The save/load routine for EthAccountType
#[db_test]
async fn eth_account_type(mut storage: StorageProcessor<'_>) -> QueryResult<()> {
    // check that function returns None by default
    let non_existent = AccountSchema(&mut storage).account_type_by_id(18).await?;
    assert!(non_existent.is_none());

    // store account type and then load it
    AccountSchema(&mut storage)
        .set_account_type(18, EthAccountType::CREATE2)
        .await?;
    let loaded = AccountSchema(&mut storage).account_type_by_id(18).await?;
    assert!(matches!(loaded, Some(EthAccountType::CREATE2)));

    Ok(())
}

/// Checks that stored accounts can be obtained once they're committed.
#[db_test]
async fn stored_accounts(mut storage: StorageProcessor<'_>) -> QueryResult<()> {
    let mut rng = create_rng();

    let block_size = 100;

    // Create several accounts.
    let (accounts_block, updates_block) = apply_random_updates(AccountMap::default(), &mut rng);

    // Execute and commit block with them.
    // Also store account updates.
    BlockSchema(&mut storage)
<<<<<<< HEAD
        .save_block(gen_sample_block(1, block_size, Default::default()))
=======
        .execute_operation(gen_operation(BlockNumber(1), Action::Commit, block_size))
>>>>>>> 9bdf9140
        .await?;
    StateSchema(&mut storage)
        .commit_state_update(BlockNumber(1), &updates_block, 0)
        .await?;

    // Get the accounts by their addresses.
    for (account_id, account) in accounts_block.iter() {
        let mut account = account.clone();
        let account_state = AccountSchema(&mut storage)
            .account_state_by_address(account.address)
            .await?;

        // Check that committed state is available, but verified is not.
        assert!(
            account_state.committed.is_some(),
            "No committed state for account"
        );
        assert!(
            account_state.verified.is_none(),
            "Block is not verified, but account has a verified state"
        );

        // Compare the obtained stored account with expected one.
        let (got_account_id, got_account) = account_state.committed.unwrap();

        // We have to copy this field, since it is not initialized by default.
        account.pub_key_hash = got_account.pub_key_hash;

        assert_eq!(got_account_id, *account_id);
        assert_eq!(got_account, account);

        // Also check `last_committed_state_for_account` method.
        assert_eq!(
            AccountSchema(&mut storage)
                .last_committed_state_for_account(*account_id)
                .await?,
            Some(got_account)
        );

        // Check account address and ID getters.
        assert_eq!(
            AccountSchema(&mut storage)
                .account_address_by_id(*account_id)
                .await?,
            Some(account.address)
        );
        assert_eq!(
            AccountSchema(&mut storage)
                .account_id_by_address(account.address)
                .await?,
            Some(*account_id)
        );
    }

    // Now add a proof, verify block and apply a state update.
<<<<<<< HEAD
    OperationsSchema(&mut storage)
        .store_aggregated_action(gen_unique_aggregated_operation(
            1,
            AggregatedActionType::ExecuteBlocks,
=======
    ProverSchema(&mut storage)
        .store_proof(BlockNumber(1), &Default::default())
        .await?;
    BlockSchema(&mut storage)
        .execute_operation(gen_operation(
            BlockNumber(1),
            Action::Verify {
                proof: Default::default(),
            },
>>>>>>> 9bdf9140
            block_size,
        ))
        .await?;
    StateSchema(&mut storage)
        .apply_state_update(BlockNumber(1))
        .await?;

    // After that all the accounts should have a verified state.
    for (account_id, account) in accounts_block {
        let account_state = AccountSchema(&mut storage)
            .account_state_by_id(account_id)
            .await?;

        assert!(
            account_state.committed.is_some(),
            "No committed state for account"
        );
        assert!(
            account_state.verified.is_some(),
            "No verified state for the account"
        );

        // Compare the obtained stored account with expected one.
        let (got_account_id, got_account) = account_state.verified.unwrap();

        assert_eq!(got_account_id, account_id);
        assert_eq!(got_account, account);

        // Also check `last_verified_state_for_account` method.
        assert_eq!(
            AccountSchema(&mut storage)
                .last_verified_state_for_account(account_id)
                .await?,
            Some(got_account)
        );
    }

    Ok(())
}<|MERGE_RESOLUTION|>--- conflicted
+++ resolved
@@ -1,10 +1,8 @@
 // External imports
 // Workspace imports
-<<<<<<< HEAD
-use zksync_types::{aggregated_operations::AggregatedActionType, AccountMap};
-=======
-use zksync_types::{AccountMap, Action, BlockNumber};
->>>>>>> 9bdf9140
+use zksync_types::{
+    aggregated_operations::AggregatedActionType, AccountId, AccountMap, BlockNumber,
+};
 // Local imports
 use super::block::apply_random_updates;
 use crate::chain::operations::OperationsSchema;
@@ -23,14 +21,18 @@
 #[db_test]
 async fn eth_account_type(mut storage: StorageProcessor<'_>) -> QueryResult<()> {
     // check that function returns None by default
-    let non_existent = AccountSchema(&mut storage).account_type_by_id(18).await?;
+    let non_existent = AccountSchema(&mut storage)
+        .account_type_by_id(AccountId(18))
+        .await?;
     assert!(non_existent.is_none());
 
     // store account type and then load it
     AccountSchema(&mut storage)
-        .set_account_type(18, EthAccountType::CREATE2)
+        .set_account_type(AccountId(18), EthAccountType::CREATE2)
         .await?;
-    let loaded = AccountSchema(&mut storage).account_type_by_id(18).await?;
+    let loaded = AccountSchema(&mut storage)
+        .account_type_by_id(AccountId(18))
+        .await?;
     assert!(matches!(loaded, Some(EthAccountType::CREATE2)));
 
     Ok(())
@@ -49,11 +51,11 @@
     // Execute and commit block with them.
     // Also store account updates.
     BlockSchema(&mut storage)
-<<<<<<< HEAD
-        .save_block(gen_sample_block(1, block_size, Default::default()))
-=======
-        .execute_operation(gen_operation(BlockNumber(1), Action::Commit, block_size))
->>>>>>> 9bdf9140
+        .save_block(gen_sample_block(
+            BlockNumber(1),
+            block_size,
+            Default::default(),
+        ))
         .await?;
     StateSchema(&mut storage)
         .commit_state_update(BlockNumber(1), &updates_block, 0)
@@ -109,22 +111,10 @@
     }
 
     // Now add a proof, verify block and apply a state update.
-<<<<<<< HEAD
     OperationsSchema(&mut storage)
         .store_aggregated_action(gen_unique_aggregated_operation(
-            1,
+            BlockNumber(1),
             AggregatedActionType::ExecuteBlocks,
-=======
-    ProverSchema(&mut storage)
-        .store_proof(BlockNumber(1), &Default::default())
-        .await?;
-    BlockSchema(&mut storage)
-        .execute_operation(gen_operation(
-            BlockNumber(1),
-            Action::Verify {
-                proof: Default::default(),
-            },
->>>>>>> 9bdf9140
             block_size,
         ))
         .await?;
