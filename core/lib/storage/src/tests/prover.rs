--- conflicted
+++ resolved
@@ -1,17 +1,12 @@
 // External imports
 use anyhow::format_err;
 // Workspace imports
-<<<<<<< HEAD
 use zksync_types::prover::{ProverJob, ProverJobType};
-=======
-use zksync_config::ZkSyncConfig;
-use zksync_crypto::proof::EncodedProofPlonk;
-use zksync_types::{block::PendingBlock, Action, BlockNumber};
->>>>>>> 9bdf9140
 // Local imports
 use crate::test_data::{gen_sample_block, get_sample_aggregated_proof, get_sample_single_proof};
 use crate::tests::db_test;
 use crate::{prover::ProverSchema, QueryResult, StorageProcessor};
+use zksync_types::BlockNumber;
 
 async fn get_idle_job_from_queue(mut storage: &mut StorageProcessor<'_>) -> QueryResult<ProverJob> {
     let job = ProverSchema(&mut storage)
@@ -24,7 +19,6 @@
 /// Checks that the `prover_job_queue` correctly processes requests to it.
 /// `prover_job_queue` table is locked when accessed, so it cannot be accessed simultaneously.
 #[db_test]
-<<<<<<< HEAD
 async fn test_prover_job_queue(mut storage: StorageProcessor<'_>) -> QueryResult<()> {
     test_store_proof(&mut storage).await?;
     pending_jobs_count(&mut storage).await?;
@@ -36,25 +30,11 @@
 async fn test_store_proof(mut storage: &mut StorageProcessor<'_>) -> QueryResult<()> {
     // Attempt to load the proof that was not stored should result in None.
     let loaded_proof = ProverSchema(&mut storage)
-        .load_proof(1)
+        .load_proof(BlockNumber(1))
         .await
         .expect("Error while obtaining proof");
     let loaded_aggregated_proof = ProverSchema(&mut storage)
-        .load_aggregated_proof(1, 1)
-=======
-async fn test_store_proof(mut storage: StorageProcessor<'_>) -> QueryResult<()> {
-    // Attempt to load the proof that was not stored should result in an error.
-    assert!(ProverSchema(&mut storage)
-        .load_proof(BlockNumber(1))
-        .await
-        .expect("Error while obtaining proof")
-        .is_none());
-
-    // Store the proof.
-    let proof = EncodedProofPlonk::default();
-    assert!(ProverSchema(&mut storage)
-        .store_proof(BlockNumber(1), &proof)
->>>>>>> 9bdf9140
+        .load_aggregated_proof(BlockNumber(1), BlockNumber(1))
         .await
         .expect("Error while obtaining proof");
 
@@ -65,9 +45,11 @@
     let proof = get_sample_single_proof();
     let aggregated_proof = get_sample_aggregated_proof();
 
-    let stored_proof = ProverSchema(&mut storage).store_proof(1, 1, &proof).await;
+    let stored_proof = ProverSchema(&mut storage)
+        .store_proof(1, BlockNumber(1), &proof)
+        .await;
     let stored_aggregated_proof = ProverSchema(&mut storage)
-        .store_aggregated_proof(1, 1, 1, &aggregated_proof)
+        .store_aggregated_proof(1, BlockNumber(1), BlockNumber(1), &aggregated_proof)
         .await;
 
     assert!(stored_proof
@@ -84,10 +66,22 @@
     // Add jobs to `job_prover_queue`.
     let job_data = serde_json::Value::default();
     let stored_job = ProverSchema(&mut storage)
-        .add_prover_job_to_job_queue(1, 1, job_data.clone(), 0, ProverJobType::SingleProof)
+        .add_prover_job_to_job_queue(
+            BlockNumber(1),
+            BlockNumber(1),
+            job_data.clone(),
+            0,
+            ProverJobType::SingleProof,
+        )
         .await;
     let stored_aggregated_job = ProverSchema(&mut storage)
-        .add_prover_job_to_job_queue(1, 1, job_data, 1, ProverJobType::AggregatedProof)
+        .add_prover_job_to_job_queue(
+            BlockNumber(1),
+            BlockNumber(1),
+            job_data,
+            1,
+            ProverJobType::AggregatedProof,
+        )
         .await;
 
     assert!(stored_job.is_ok());
@@ -99,20 +93,26 @@
 
     // Store proofs.
     let stored_proof = ProverSchema(&mut storage)
-        .store_proof(stored_job_id, 1, &proof)
+        .store_proof(stored_job_id, BlockNumber(1), &proof)
         .await;
     let stored_aggregated_proof = ProverSchema(&mut storage)
-        .store_aggregated_proof(stored_aggregated_job_id, 1, 1, &aggregated_proof)
+        .store_aggregated_proof(
+            stored_aggregated_job_id,
+            BlockNumber(1),
+            BlockNumber(1),
+            &aggregated_proof,
+        )
         .await;
 
     assert!(stored_proof.is_ok());
     assert!(stored_aggregated_proof.is_ok());
 
     // Now load it.
-<<<<<<< HEAD
-    let loaded_proof = ProverSchema(&mut storage).load_proof(1).await?;
+    let loaded_proof = ProverSchema(&mut storage)
+        .load_proof(BlockNumber(1))
+        .await?;
     let loaded_aggregated_proof = ProverSchema(&mut storage)
-        .load_aggregated_proof(1, 1)
+        .load_aggregated_proof(BlockNumber(1), BlockNumber(1))
         .await?;
 
     assert!(loaded_proof.is_some());
@@ -130,13 +130,31 @@
 
     // Create a some jobs.
     ProverSchema(&mut storage)
-        .add_prover_job_to_job_queue(2, 2, Default::default(), 1, ProverJobType::SingleProof)
-        .await?;
-    ProverSchema(&mut storage)
-        .add_prover_job_to_job_queue(3, 3, Default::default(), 1, ProverJobType::SingleProof)
-        .await?;
-    ProverSchema(&mut storage)
-        .add_prover_job_to_job_queue(2, 3, Default::default(), 0, ProverJobType::AggregatedProof)
+        .add_prover_job_to_job_queue(
+            BlockNumber(2),
+            BlockNumber(2),
+            Default::default(),
+            1,
+            ProverJobType::SingleProof,
+        )
+        .await?;
+    ProverSchema(&mut storage)
+        .add_prover_job_to_job_queue(
+            BlockNumber(3),
+            BlockNumber(3),
+            Default::default(),
+            1,
+            ProverJobType::SingleProof,
+        )
+        .await?;
+    ProverSchema(&mut storage)
+        .add_prover_job_to_job_queue(
+            BlockNumber(2),
+            BlockNumber(3),
+            Default::default(),
+            0,
+            ProverJobType::AggregatedProof,
+        )
         .await?;
 
     // We've created 3 jobs and no jobs were assigned yet.
@@ -186,12 +204,6 @@
 
     let jobs_count = ProverSchema(&mut storage).pending_jobs_count().await?;
     assert_eq!(jobs_count, 2);
-=======
-    let loaded = ProverSchema(&mut storage)
-        .load_proof(BlockNumber(1))
-        .await?;
-    assert_eq!(loaded, Some(proof));
->>>>>>> 9bdf9140
 
     Ok(())
 }
@@ -252,227 +264,4 @@
     assert_eq!(loaded, Some(expected));
 
     Ok(())
-<<<<<<< HEAD
-=======
-}
-
-/// Checks the prover registration workflow, including
-/// adding a new prover, stopping and resuming it.
-#[db_test]
-async fn prover_registration(mut storage: StorageProcessor<'_>) -> QueryResult<()> {
-    // Attempt to load the non-existent prover should result in an error.
-    assert!(ProverSchema(&mut storage).prover_by_id(1).await.is_err());
-
-    // Add the prover.
-    let prover_name = "prover_10";
-    let block_size = 10;
-    let prover_id = ProverSchema(&mut storage)
-        .register_prover(prover_name, block_size)
-        .await?;
-
-    // Check that prover is added to the database.
-    let prover = ProverSchema(&mut storage).prover_by_id(prover_id).await?;
-
-    assert_eq!(prover.id, prover_id);
-    assert_eq!(prover.worker, prover_name);
-    assert_eq!(prover.block_size, block_size as i64);
-    assert_eq!(prover.stopped_at, None);
-
-    // Stop the prover.
-    ProverSchema(&mut storage)
-        .record_prover_stop(prover_id)
-        .await?;
-
-    // Check that it has been marked as stopped.
-    let prover = ProverSchema(&mut storage).prover_by_id(prover_id).await?;
-    assert!(prover.stopped_at.is_some());
-
-    Ok(())
-}
-
-/// Checks the workflow of registering a prover run.
-/// - Register a prover.
-/// - Create a block that is committed and not verified.
-/// - Obtain a prover run for that block.
-/// - Check that we won't create another prover run for that block.
-/// - Store a proof.
-/// - Check that we won't create another prover run for that block once it's verified.
-/// - Create a new block & obtain a prover run for it.
-#[db_test]
-async fn prover_run(mut storage: StorageProcessor<'_>) -> QueryResult<()> {
-    // Add the prover.
-    let prover_name = "prover_10";
-    // Smallest block size.
-    let block_size = smallest_block_size();
-    let timeout = prover_gone_timeout();
-    let _prover_id = ProverSchema(&mut storage)
-        .register_prover(prover_name, block_size)
-        .await?;
-
-    // Create a block.
-    BlockSchema(&mut storage)
-        .execute_operation(gen_operation(BlockNumber(1), Action::Commit, block_size))
-        .await?;
-
-    // Get a prover run.
-    let maybe_run = ProverSchema(&mut storage)
-        .prover_run_for_next_commit(prover_name, timeout, block_size)
-        .await?;
-    let run = maybe_run.expect("Can't get a prover run with a block committed");
-
-    assert_eq!(run.block_number, 1);
-    assert_eq!(run.worker, Some(prover_name.into()));
-    // Initially creation and update time should be equal.
-    assert_eq!(run.created_at, run.updated_at);
-
-    // Try to get another run.
-    let maybe_run = ProverSchema(&mut storage)
-        .prover_run_for_next_commit(prover_name, timeout, block_size)
-        .await?;
-    assert!(
-        maybe_run.is_none(),
-        "There should be no run when one is already created"
-    );
-
-    // Create & store proof for the first block.
-    let proof = EncodedProofPlonk::default();
-    assert!(ProverSchema(&mut storage)
-        .store_proof(BlockNumber(1), &proof)
-        .await
-        .is_ok());
-
-    // Try to get another run. There should be none, since there are no blocks to prover.
-    let maybe_run = ProverSchema(&mut storage)
-        .prover_run_for_next_commit(prover_name, timeout, block_size)
-        .await?;
-    assert!(
-        maybe_run.is_none(),
-        "There should be no run when the only block is proved"
-    );
-
-    // Create one more block.
-    BlockSchema(&mut storage)
-        .execute_operation(gen_operation(BlockNumber(2), Action::Commit, block_size))
-        .await?;
-
-    // Now we should get a prover run for the second block.
-    let maybe_run = ProverSchema(&mut storage)
-        .prover_run_for_next_commit(prover_name, timeout, block_size)
-        .await?;
-    let run = maybe_run.expect("Can't get a prover run with a block committed");
-
-    assert_eq!(run.block_number, 2);
-    assert_eq!(run.worker, Some(prover_name.into()));
-    assert_eq!(run.created_at, run.updated_at);
-
-    Ok(())
-}
-
-/// Checks that `unstarted_jobs_count` method of schema returns the amount
-/// of blocks for which proof is not generating (or generated) yet.
-#[db_test]
-async fn unstarted_prover_jobs_count(mut storage: StorageProcessor<'_>) -> QueryResult<()> {
-    // Add the prover.
-    let prover_name = "prover_10";
-    // Smallest block size.
-    let block_size = smallest_block_size();
-    let timeout = prover_gone_timeout();
-    let _prover_id = ProverSchema(&mut storage)
-        .register_prover(prover_name, block_size)
-        .await?;
-
-    // Initially there are no blocks to prove.
-    let blocks_count = ProverSchema(&mut storage).unstarted_jobs_count().await?;
-    assert_eq!(blocks_count, 0);
-
-    // Create a some blocks.
-    BlockSchema(&mut storage)
-        .execute_operation(gen_operation(BlockNumber(1), Action::Commit, block_size))
-        .await?;
-    BlockSchema(&mut storage)
-        .execute_operation(gen_operation(BlockNumber(2), Action::Commit, block_size))
-        .await?;
-    BlockSchema(&mut storage)
-        .execute_operation(gen_operation(BlockNumber(3), Action::Commit, block_size))
-        .await?;
-
-    // We've created 3 blocks and no jobs were assigned yet.
-    let blocks_count = ProverSchema(&mut storage).unstarted_jobs_count().await?;
-    assert_eq!(blocks_count, 3);
-
-    // Create a prover run.
-    ProverSchema(&mut storage)
-        .prover_run_for_next_commit(prover_name, timeout, block_size)
-        .await?;
-
-    // Now, as the job started, the number of not started jobs must be 2.
-    let blocks_count = ProverSchema(&mut storage).unstarted_jobs_count().await?;
-    assert_eq!(blocks_count, 2);
-
-    // Create & store proof for the first block.
-    let proof = EncodedProofPlonk::default();
-    assert!(ProverSchema(&mut storage)
-        .store_proof(BlockNumber(1), &proof)
-        .await
-        .is_ok());
-
-    // After saving the block there still should be 2 not started jobs.
-    let blocks_count = ProverSchema(&mut storage).unstarted_jobs_count().await?;
-    assert_eq!(blocks_count, 2);
-
-    // Create next run & repeat checks.
-    ProverSchema(&mut storage)
-        .prover_run_for_next_commit(prover_name, timeout, block_size)
-        .await?;
-
-    let blocks_count = ProverSchema(&mut storage).unstarted_jobs_count().await?;
-    assert_eq!(blocks_count, 1);
-    let proof = EncodedProofPlonk::default();
-    assert!(ProverSchema(&mut storage)
-        .store_proof(BlockNumber(2), &proof)
-        .await
-        .is_ok());
-    let blocks_count = ProverSchema(&mut storage).unstarted_jobs_count().await?;
-    assert_eq!(blocks_count, 1);
-
-    // And finally store the proof for the third block.
-    ProverSchema(&mut storage)
-        .prover_run_for_next_commit(prover_name, timeout, block_size)
-        .await?;
-
-    let blocks_count = ProverSchema(&mut storage).unstarted_jobs_count().await?;
-    assert_eq!(blocks_count, 0);
-    let proof = EncodedProofPlonk::default();
-    assert!(ProverSchema(&mut storage)
-        .store_proof(BlockNumber(3), &proof)
-        .await
-        .is_ok());
-    let blocks_count = ProverSchema(&mut storage).unstarted_jobs_count().await?;
-    assert_eq!(blocks_count, 0);
-
-    // Then, when all the blocks are verified, create on more commit and check
-    // that amount is increased again.
-    BlockSchema(&mut storage)
-        .execute_operation(gen_operation(BlockNumber(4), Action::Commit, block_size))
-        .await?;
-    let blocks_count = ProverSchema(&mut storage).unstarted_jobs_count().await?;
-    assert_eq!(blocks_count, 1);
-
-    // Add pending block. Amount of blocks should increase.
-
-    BlockSchema(&mut storage)
-        .save_pending_block(PendingBlock {
-            number: BlockNumber(5),
-            chunks_left: 0,
-            unprocessed_priority_op_before: 0,
-            pending_block_iteration: 1,
-            success_operations: vec![],
-            failed_txs: Vec::new(),
-        })
-        .await?;
-    let blocks_count = ProverSchema(&mut storage).unstarted_jobs_count().await?;
-    assert_eq!(blocks_count, 2);
-
-    Ok(())
->>>>>>> 9bdf9140
 }