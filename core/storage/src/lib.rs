#[macro_use]
extern crate diesel;
#[macro_use]
extern crate log;

use bigdecimal::BigDecimal;
use chrono::prelude::*;
use diesel::dsl::*;
use failure::{bail, Fail};
use models::node::block::{Block, ExecutedOperations, ExecutedPriorityOp, ExecutedTx};
use models::node::{
    apply_updates, reverse_updates,
    tx::{FranklinTx, TxType},
    Account, AccountId, AccountMap, AccountUpdate, AccountUpdates, BlockNumber, FranklinOp, Nonce,
    PriorityOp, TokenId,
};
use models::{Action, ActionType, EncodedProof, Operation, ACTION_COMMIT, ACTION_VERIFY};
use serde_derive::{Deserialize, Serialize};
use std::cmp;
use std::convert::TryInto;
use web3::types::H256;

mod schema;

use crate::schema::*;

use diesel::pg::PgConnection;
use diesel::prelude::*;
use diesel::r2d2::{ConnectionManager, Pool, PoolError, PooledConnection};

use serde_json::value::Value;
use std::env;


use diesel::sql_types::{BigInt, Nullable, Text, Timestamp};
sql_function!(coalesce, Coalesce, (x: Nullable<BigInt>, y: BigInt) -> BigInt);

use diesel::result::Error;
use itertools::Itertools;
use models::node::AccountAddress;

#[derive(Clone)]
pub struct ConnectionPool {
    pool: Pool<ConnectionManager<PgConnection>>,
}

impl ConnectionPool {
    pub fn new() -> Self {
        let database_url = env::var("DATABASE_URL").expect("DATABASE_URL must be set");
        let max_size = env::var("DB_POOL_SIZE").unwrap_or_else(|_| "10".to_string());
        let max_size = max_size.parse().expect("DB_POOL_SIZE must be integer");
        let manager = ConnectionManager::<PgConnection>::new(database_url);
        let pool = Pool::builder()
            .max_size(max_size)
            .build(manager)
            .expect("Failed to create connection pool");

        Self { pool }
    }

    pub fn access_storage(&self) -> Result<StorageProcessor, PoolError> {
        let connection = self.pool.get()?;
        Ok(StorageProcessor::from_pool(connection))
    }
}

impl Default for ConnectionPool {
    fn default() -> Self {
        Self::new()
    }
}

#[derive(Identifiable, Insertable, QueryableByName, Queryable)]
#[table_name = "accounts"]
struct StorageAccount {
    pub id: i64,
    pub last_block: i64,
    pub nonce: i64,
    pub address: Vec<u8>,
}

#[derive(Identifiable, Insertable, QueryableByName, Queryable, Associations)]
#[belongs_to(StorageAccount, foreign_key = "account_id")]
#[primary_key(account_id, coin_id)]
#[table_name = "balances"]
struct StorageBalance {
    pub account_id: i64,
    pub coin_id: i32,
    pub balance: BigDecimal,
}

#[derive(Insertable, QueryableByName, Queryable, Serialize, Deserialize)]
#[table_name = "tokens"]
pub struct Token {
    pub id: i32,
    pub address: String,
    pub symbol: Option<String>,
}

#[derive(Debug, Insertable)]
#[table_name = "account_balance_updates"]
struct StorageAccountUpdateInsert {
    pub account_id: i64,
    pub block_number: i64,
    pub coin_id: i32,
    pub old_balance: BigDecimal,
    pub new_balance: BigDecimal,
    pub old_nonce: i64,
    pub new_nonce: i64,
}

#[derive(Debug, Queryable, QueryableByName)]
#[table_name = "account_balance_updates"]
struct StorageAccountUpdate {
    balance_update_id: i32,
    pub account_id: i64,
    pub block_number: i64,
    pub coin_id: i32,
    pub old_balance: BigDecimal,
    pub new_balance: BigDecimal,
    pub old_nonce: i64,
    pub new_nonce: i64,
}

#[derive(Debug, Insertable, Queryable, QueryableByName)]
#[table_name = "account_creates"]
struct StorageAccountCreation {
    account_id: i64,
    is_create: bool,
    block_number: i64,
    address: Vec<u8>,
    nonce: i64,
}

#[derive(Debug, Insertable)]
#[table_name = "executed_transactions"]
struct NewExecutedTransaction {
    block_number: i64,
    tx_hash: Vec<u8>,
    operation: Option<Value>,
    success: bool,
    fail_reason: Option<String>,
    block_index: Option<i32>,
}

impl NewExecutedTransaction {
    fn prepare_stored_tx(exec_tx: &ExecutedTx, block: BlockNumber) -> Self {
        Self {
            block_number: i64::from(block),
            tx_hash: exec_tx.tx.hash(),
            operation: exec_tx.op.clone().map(|o| serde_json::to_value(o).unwrap()),
            success: exec_tx.success,
            fail_reason: exec_tx.fail_reason.clone(),
            block_index: exec_tx.block_index.map(|idx| idx as i32),
        }
    }
}

#[derive(Debug, Queryable, QueryableByName)]
#[table_name = "executed_transactions"]
struct StoredExecutedTransaction {
    id: i32,
    block_number: i64,
    tx_hash: Vec<u8>,
    operation: Option<Value>,
    success: bool,
    fail_reason: Option<String>,
    block_index: Option<i32>,
}

impl StoredExecutedTransaction {
    fn try_into_successful_tx(self) -> Result<ExecutedTx, failure::Error> {
        let franklin_op: FranklinOp = if let Some(op) = self.operation {
            serde_json::from_value(op).expect("Unparsable FranklinOp in db")
        } else {
            bail!("Transaction was not successful");
        };

        Ok(ExecutedTx {
            tx: franklin_op
                .try_get_tx()
                .expect("FranklinOp should not have tx"),
            success: true,
            op: Some(franklin_op),
            fail_reason: None,
            block_index: Some(self.block_index.expect("Block idx should be set") as u32),
        })
    }
}

#[derive(Debug, Insertable)]
#[table_name = "executed_priority_operations"]
struct NewExecutedPriorityOperation {
    block_number: i64,
<<<<<<< HEAD
    block_index: i32,
    operation: Value,
    priority_op_serialid: i64,
    deadline_block: i64,
    eth_fee: BigDecimal,
=======
    success: bool,
    verified: bool,
    fail_reason: Option<String>,
    prover_run: Option<ProverRun>,
>>>>>>> b1ba1263
}

impl NewExecutedPriorityOperation {
    fn prepare_stored_priority_op(exec_prior_op: &ExecutedPriorityOp, block: BlockNumber) -> Self {
        Self {
            block_number: i64::from(block),
            block_index: exec_prior_op.block_index as i32,
            operation: serde_json::to_value(&exec_prior_op.op).unwrap(),
            priority_op_serialid: exec_prior_op.priority_op.serial_id as i64,
            deadline_block: exec_prior_op.priority_op.deadline_block as i64,
            eth_fee: exec_prior_op.priority_op.eth_fee.clone(),
        }
    }
}

#[derive(Debug, Queryable, QueryableByName)]
#[table_name = "executed_priority_operations"]
struct StoredExecutedPriorityOperation {
    id: i32,
    block_number: i64,
    block_index: i32,
    operation: Value,
    priority_op_serialid: i64,
    deadline_block: i64,
    eth_fee: BigDecimal,
}

impl Into<ExecutedPriorityOp> for StoredExecutedPriorityOperation {
    fn into(self) -> ExecutedPriorityOp {
        let franklin_op: FranklinOp =
            serde_json::from_value(self.operation).expect("Unparsable priority op in db");
        ExecutedPriorityOp {
            priority_op: PriorityOp {
                serial_id: self.priority_op_serialid as u64,
                data: franklin_op
                    .try_get_priority_op()
                    .expect("FranklinOp should have priority op"),
                deadline_block: self.deadline_block as u64,
                eth_fee: self.eth_fee,
            },
            op: franklin_op,
            block_index: self.block_index as u32,
        }
    }
}

#[derive(Debug, Serialize, Deserialize)]
pub struct TxReceiptResponse {
    tx_hash: Vec<u8>,
    block_number: i64,
    success: bool,
    verified: bool,
    fail_reason: Option<String>,
}

#[derive(Debug)]
enum StorageAccountDiff {
    BalanceUpdate(StorageAccountUpdate),
    Create(StorageAccountCreation),
    Delete(StorageAccountCreation),
}

impl From<StorageAccountUpdate> for StorageAccountDiff {
    fn from(update: StorageAccountUpdate) -> Self {
        StorageAccountDiff::BalanceUpdate(update)
    }
}

impl From<StorageAccountCreation> for StorageAccountDiff {
    fn from(create: StorageAccountCreation) -> Self {
        if create.is_create {
            StorageAccountDiff::Create(create)
        } else {
            StorageAccountDiff::Delete(create)
        }
    }
}

impl Into<(u32, AccountUpdate)> for StorageAccountDiff {
    fn into(self) -> (u32, AccountUpdate) {
        match self {
            StorageAccountDiff::BalanceUpdate(upd) => (
                upd.account_id as u32,
                AccountUpdate::UpdateBalance {
                    old_nonce: upd.old_nonce as u32,
                    new_nonce: upd.new_nonce as u32,
                    balance_update: (upd.coin_id as TokenId, upd.old_balance, upd.new_balance),
                },
            ),
            StorageAccountDiff::Create(upd) => (
                upd.account_id as u32,
                AccountUpdate::Create {
                    nonce: upd.nonce as u32,
                    address: AccountAddress {
                        data: upd.address.as_slice().try_into().unwrap(),
                    },
                },
            ),
            StorageAccountDiff::Delete(upd) => (
                upd.account_id as u32,
                AccountUpdate::Delete {
                    nonce: upd.nonce as u32,
                    address: AccountAddress {
                        data: upd.address.as_slice().try_into().unwrap(),
                    },
                },
            ),
        }
    }
}

impl StorageAccountDiff {
    fn nonce(&self) -> i64 {
        *match self {
            StorageAccountDiff::BalanceUpdate(StorageAccountUpdate { old_nonce, .. }) => old_nonce,
            StorageAccountDiff::Create(StorageAccountCreation { nonce, .. }) => nonce,
            StorageAccountDiff::Delete(StorageAccountCreation { nonce, .. }) => nonce,
        }
    }

    fn cmp_nonce(&self, other: &Self) -> std::cmp::Ordering {
        let type_cmp_number = |diff: &StorageAccountDiff| -> u32 {
            match diff {
                StorageAccountDiff::Create(..) => 0,
                StorageAccountDiff::BalanceUpdate(..) => 1,
                StorageAccountDiff::Delete(..) => 2,
            }
        };

        self.nonce()
            .cmp(&other.nonce())
            .then(type_cmp_number(self).cmp(&type_cmp_number(other)))
    }

    fn block_number(&self) -> i64 {
        *match self {
            StorageAccountDiff::BalanceUpdate(StorageAccountUpdate { block_number, .. }) => {
                block_number
            }
            StorageAccountDiff::Create(StorageAccountCreation { block_number, .. }) => block_number,
            StorageAccountDiff::Delete(StorageAccountCreation { block_number, .. }) => block_number,
        }
    }
}

#[derive(Debug, Insertable)]
#[table_name = "operations"]
struct NewOperation {
    pub block_number: i64,
    pub action_type: String,
}

#[derive(Debug, Clone, Queryable, QueryableByName)]
#[table_name = "operations"]
pub struct StoredOperation {
    pub id: i64,
    pub block_number: i64,
    pub action_type: String,
    pub created_at: NaiveDateTime,
    pub confirmed: bool,
}

#[derive(Debug, Clone, Queryable, QueryableByName)]
#[table_name = "eth_operations"]
pub struct StorageETHOperation {
    pub id: i64,
    pub op_id: i64,
    pub nonce: i64,
    pub deadline_block: i64,
    pub gas_price: BigDecimal,
    pub tx_hash: String,
    pub confirmed: bool,
}

#[derive(Debug, Insertable)]
#[table_name = "eth_operations"]
struct NewETHOperation {
    op_id: i64,
    nonce: i64,
    deadline_block: i64,
    gas_price: BigDecimal,
    tx_hash: String,
}

#[derive(Debug, Insertable, Queryable)]
#[table_name = "blocks"]
struct StorageBlock {
    number: i64,
    root_hash: String,
    fee_account_id: i64,
}

impl StoredOperation {
    pub fn into_op(self, conn: &StorageProcessor) -> QueryResult<Operation> {
        let block_number = self.block_number as BlockNumber;
        let id = Some(self.id);

        let action = if self.action_type == ActionType::COMMIT.to_string() {
            Action::Commit
        } else if self.action_type == ActionType::VERIFY.to_string() {
            // verify
            let proof = Box::new(conn.load_proof(block_number)?);
            Action::Verify { proof }
        } else {
            unreachable!("Incorrect action type in db");
        };

        let block = conn
            .get_block(block_number)?
            .expect("Block for action does not exist");
        let accounts_updated = conn.load_state_diff_for_block(block_number)?;
        Ok(Operation {
            id,
            action,
            block,
            accounts_updated,
        })
    }
}

#[derive(Debug, Insertable, Queryable, QueryableByName)]
#[table_name = "proofs"]
pub struct NewProof {
    pub block_number: i64,
    pub proof: serde_json::Value,
}

#[derive(Debug, Insertable, Queryable, QueryableByName)]
#[table_name = "proofs"]
pub struct StoredProof {
    pub block_number: i64,
    pub proof: serde_json::Value,
    pub created_at: NaiveDateTime,
}

// Every time before a prover worker starts generating the proof, a prover run is recorded for monitoring purposes
#[derive(Debug, Insertable, Queryable, QueryableByName, Serialize, Deserialize)]
#[table_name = "prover_runs"]
pub struct ProverRun {
    pub id: i32,
    pub block_number: i64,
    pub worker: Option<String>,
    pub created_at: NaiveDateTime,
    pub updated_at: NaiveDateTime,
}

#[derive(Debug, Insertable, Queryable, QueryableByName)]
#[table_name = "active_provers"]
pub struct ActiveProver {
    pub id: i32,
    pub worker: String,
    pub created_at: NaiveDateTime,
    pub stopped_at: Option<NaiveDateTime>,
}

#[derive(Debug, QueryableByName)]
pub struct IntegerNumber {
    #[sql_type = "BigInt"]
    pub integer_value: i64,
}

#[derive(Debug, Queryable, QueryableByName)]
#[table_name = "server_config"]
pub struct ServerConfig {
    pub id: bool,
    pub contract_addr: Option<String>,
}

#[derive(Debug, Serialize, Deserialize, QueryableByName)]
pub struct BlockDetails {
    #[sql_type = "BigInt"]
    pub block_number: i64,

    #[sql_type = "Text"]
    pub new_state_root: String,

    #[sql_type = "Nullable<Text>"]
    pub commit_tx_hash: Option<String>,

    #[sql_type = "Nullable<Text>"]
    pub verify_tx_hash: Option<String>,

    #[sql_type = "Timestamp"]
    pub committed_at: NaiveDateTime,

    #[sql_type = "Nullable<Timestamp>"]
    pub verified_at: Option<NaiveDateTime>,
}

/// MARK: - Data restore part

#[derive(Insertable)]
#[table_name = "data_restore_last_watched_eth_block"]
pub struct NewLastWatchedEthBlockNumber {
    pub block_number: String,
}

#[derive(Serialize, Deserialize, Debug, Clone, Queryable, QueryableByName)]
#[table_name = "data_restore_last_watched_eth_block"]
pub struct StoredLastWatchedEthBlockNumber {
    pub id: i32,
    pub block_number: String,
}

// #[derive(Insertable)]
// #[table_name = "events_state"]
// struct NewBlockLog {
//     pub block_type: String, // 'commit', 'verify'
//     pub transaction_hash: String,
//     pub block_num: i32,
// }

#[derive(Insertable)]
#[table_name = "events_state"]
pub struct NewBlockLog {
    pub block_type: String, // 'Committed', 'Verified'
    pub transaction_hash: Vec<u8>,
    pub block_num: i64,
}

#[derive(Insertable, Serialize, Deserialize, Debug, Clone, Queryable, QueryableByName)]
#[table_name = "events_state"]
pub struct StoredBlockLog {
    pub id: i32,
    pub block_type: String, // 'Committed', 'Verified'
    pub transaction_hash: Vec<u8>,
    pub block_num: i64,
}

#[derive(Insertable)]
#[table_name = "franklin_op_blocks"]
pub struct NewFranklinOpBlock {
    pub franklin_op_block_type: String, // Deposit, Transfer, FullExit
    pub block_number: i64,
    pub eth_tx_hash: Vec<u8>,
    pub eth_tx_nonce: String,
    pub eth_tx_block_hash: Option<Vec<u8>>,
    pub eth_tx_block_number: Option<String>,
    pub eth_tx_transaction_index: Option<String>,
    pub eth_tx_from: Vec<u8>,
    pub eth_tx_to: Option<Vec<u8>>,
    pub eth_tx_value: String,
    pub eth_tx_gas_price: String,
    pub eth_tx_gas: String,
    pub eth_tx_input: Vec<u8>,
    pub commitment_data: Vec<u8>,
}

#[derive(Serialize, Deserialize, Debug, Clone, Queryable, QueryableByName)]
#[table_name = "franklin_op_blocks"]
pub struct StoredFranklinOpBlock {
    pub id: i32,
    pub franklin_op_block_type: String, // Deposit, Transfer, FullExit
    pub block_number: i64,
    pub eth_tx_hash: Vec<u8>,
    pub eth_tx_nonce: String,
    pub eth_tx_block_hash: Option<Vec<u8>>,
    pub eth_tx_block_number: Option<String>,
    pub eth_tx_transaction_index: Option<String>,
    pub eth_tx_from: Vec<u8>,
    pub eth_tx_to: Option<Vec<u8>>,
    pub eth_tx_value: String,
    pub eth_tx_gas_price: String,
    pub eth_tx_gas: String,
    pub eth_tx_input: Vec<u8>,
    pub commitment_data: Vec<u8>,
}

#[derive(Debug, Insertable)]
#[table_name = "mempool"]
struct InsertTx {
    hash: Vec<u8>,
    primary_account_address: Vec<u8>,
    nonce: i64,
    tx: Value,
}

#[derive(Debug, Queryable)]
struct ReadTx {
    hash: Vec<u8>,
    primary_account_address: Vec<u8>,
    nonce: i64,
    tx: Value,
    created_at: NaiveDateTime,
}

#[derive(Debug, Serialize, Deserialize, Fail)]
pub enum TxAddError {
    #[fail(display = "Tx nonce is too low.")]
    NonceTooLow,
    #[fail(display = "Tx signature is incorrect.")]
    InvalidSignature,
}

#[derive(Debug, Serialize, Deserialize)]
pub struct AccountTransaction {
    tx: Value,
    tx_hash: String,
    success: bool,
    fail_reason: Option<String>,
    committed: bool,
    verified: bool
}

enum ConnectionHolder {
    Pooled(PooledConnection<ConnectionManager<PgConnection>>),
    Direct(PgConnection),
}

pub struct StorageProcessor {
    conn: ConnectionHolder,
}

fn restore_account(
    stored_account: StorageAccount,
    stored_balances: Vec<StorageBalance>,
) -> (AccountId, Account) {
    let mut account = Account::default();
    for b in stored_balances.into_iter() {
        assert_eq!(b.account_id, stored_account.id);
        account.set_balance(b.coin_id as TokenId, b.balance);
    }
    account.nonce = stored_account.nonce as u32;
    account.address = AccountAddress {
        data: stored_account.address.as_slice().try_into().unwrap(),
    };
    (stored_account.id as u32, account)
}

impl StorageProcessor {
    pub fn establish_connection() -> ConnectionResult<Self> {
        let database_url = env::var("DATABASE_URL").expect("DATABASE_URL must be set");
        let connection = PgConnection::establish(&database_url)?; //.expect(&format!("Error connecting to {}", database_url));
        Ok(Self {
            conn: ConnectionHolder::Direct(connection),
        })
    }

    pub fn from_pool(conn: PooledConnection<ConnectionManager<PgConnection>>) -> Self {
        Self {
            conn: ConnectionHolder::Pooled(conn),
        }
    }

    fn conn(&self) -> &PgConnection {
        match self.conn {
            ConnectionHolder::Pooled(ref conn) => conn,
            ConnectionHolder::Direct(ref conn) => conn,
        }
    }

    pub fn load_config(&self) -> QueryResult<ServerConfig> {
        use crate::schema::server_config::dsl::*;
        server_config.first(self.conn())
    }

    /// Execute an operation: store op, modify state accordingly, load additional data and meta tx info
    /// - Commit => store account updates
    /// - Verify => apply account updates
    pub fn execute_operation(&self, op: &Operation) -> QueryResult<Operation> {
        self.conn().transaction(|| {
            match &op.action {
                Action::Commit => {
                    self.commit_state_update(op.block.block_number, &op.accounts_updated)?;
                    self.save_block(&op.block)?;
                }
                Action::Verify { .. } => self.apply_state_update(op.block.block_number)?,
            };

            let stored: StoredOperation = diesel::insert_into(operations::table)
                .values(&NewOperation {
                    block_number: i64::from(op.block.block_number),
                    action_type: op.action.to_string(),
                })
                .get_result(self.conn())?;
            stored.into_op(self)
        })
    }

    fn save_block(&self, block: &Block) -> QueryResult<()> {
        self.conn().transaction(|| {
            self.save_block_transactions(block)?;

            let new_block = StorageBlock {
                number: block.block_number as i64,
                root_hash: block.new_root_hash.to_string(),
                fee_account_id: block.fee_account as i64,
            };

            diesel::insert_into(blocks::table)
                .values(&new_block)
                .execute(self.conn())?;

            Ok(())
        })
    }

    fn save_block_transactions(&self, block: &Block) -> QueryResult<()> {
        for block_tx in block.block_transactions.iter() {
            match block_tx {
                ExecutedOperations::Tx(tx) => {
                    let stored_tx =
                        NewExecutedTransaction::prepare_stored_tx(tx, block.block_number);
                    diesel::insert_into(executed_transactions::table)
                        .values(&stored_tx)
                        .execute(self.conn())?;
                }
                ExecutedOperations::PriorityOp(prior_op) => {
                    let stored_priority_op =
                        NewExecutedPriorityOperation::prepare_stored_priority_op(
                            prior_op,
                            block.block_number,
                        );
                    diesel::insert_into(executed_priority_operations::table)
                        .values(&stored_priority_op)
                        .execute(self.conn())?;
                }
            }
        }
        Ok(())
    }

<<<<<<< HEAD
    pub fn get_block(&self, block: BlockNumber) -> QueryResult<Option<Block>> {
        unimplemented!();
=======
    pub fn get_account_transactions(&self, address: &AccountAddress) -> QueryResult<Vec<AccountTransaction>> {
        let all_txs: Vec<_> = mempool::table
            .filter(mempool::primary_account_address.eq(address.data.to_vec()))
            .left_join(executed_transactions::table.on(executed_transactions::tx_hash.eq(mempool::hash)),)
            .left_join(operations::table.on(operations::block_number.eq(executed_transactions::block_number)))
            .load::<(ReadTx, Option<StoredExecutedTransaction>, Option<StoredOperation>)>(self.conn())?;

        let res = all_txs
            .into_iter()
            .group_by(|(mempool_tx, _, _)| mempool_tx.hash.clone())
            .into_iter()
            .map(|(_op_id, mut group_iter)| {
                // TODO: replace the query with pivot
                let (mempool_tx, executed_tx, operation) = group_iter.next().unwrap();
                let mut res = AccountTransaction {
                    tx: mempool_tx.tx,
                    tx_hash: hex::encode(mempool_tx.hash.as_slice()),
                    success: false,
                    fail_reason: None,
                    committed: false,
                    verified: false
                };
                if let Some(executed_tx) = executed_tx {
                    res.success = executed_tx.success;
                    res.fail_reason = executed_tx.fail_reason;
                }
                if let Some(operation) = operation {
                    if operation.action_type == "Commit" {
                        res.committed = operation.confirmed;
                    } else {
                        res.verified = operation.confirmed;
                    }
                }
                if let Some((_mempool_tx, _executed_tx, operation)) = group_iter.next() {
                    if let Some(operation) = operation {
                        if operation.action_type == "Commit" {
                            res.committed = operation.confirmed;
                        } else {
                            res.verified = operation.confirmed;
                        }
                    };
                }
                res
            })
            .collect::<Vec<AccountTransaction>>();
        
        Ok(res)
>>>>>>> b1ba1263
    }

    pub fn get_block_operations(&self, block: BlockNumber) -> QueryResult<Vec<FranklinOp>> {
        let executed_txs: Vec<_> = executed_transactions::table
            .filter(executed_transactions::block_number.eq(block as i64))
            .filter(executed_transactions::success.eq(true))
            .load::<StoredExecutedTransaction>(self.conn())?;
        let executed_prior_ops: Vec<_> = executed_priority_operations::table
            .filter(executed_priority_operations::block_number.eq(block as i64))
            .load::<StoredExecutedPriorityOperation>(self.conn())?;

        let executed_ops = {
            let mut executed_ops = Vec::new();
            let txs = executed_txs.into_iter().map(|stored_tx| {
                ExecutedOperations::Tx(
                    stored_tx
                        .try_into_successful_tx()
                        .expect("Expected successful txs"),
                )
            });
            executed_ops.extend(txs);
            let ops = executed_prior_ops
                .into_iter()
                .map(|stored_op| ExecutedOperations::PriorityOp(stored_op.into()));
            executed_ops.extend(ops);
            executed_ops.sort_by_key(|exec_op| match exec_op {
                ExecutedOperations::Tx(tx) => tx.block_index.expect("expected successful tx"),
                ExecutedOperations::PriorityOp(op) => op.block_index,
            });
            executed_ops
        };

        Ok(executed_ops
            .into_iter()
            .map(|executed_op| match executed_op {
                ExecutedOperations::Tx(tx) => tx.op.expect("expected successful tx"),
                ExecutedOperations::PriorityOp(prior_op) => prior_op.op,
            })
            .collect())
    }

    pub fn commit_state_update(
        &self,
        block_number: u32,
        accounts_updated: &[(u32, AccountUpdate)],
    ) -> QueryResult<()> {
        self.conn().transaction(|| {
            for (id, upd) in accounts_updated.iter() {
                debug!(
                    "Committing state update for account {} in block {}",
                    id, block_number
                );
                match *upd {
                    AccountUpdate::Create { ref address, nonce } => {
                        diesel::insert_into(account_creates::table)
                            .values(&StorageAccountCreation {
                                account_id: i64::from(*id),
                                is_create: true,
                                block_number: i64::from(block_number),
                                address: address.data.to_vec(),
                                nonce: i64::from(nonce),
                            })
                            .execute(self.conn())?;
                    }
                    AccountUpdate::Delete { ref address, nonce } => {
                        diesel::insert_into(account_creates::table)
                            .values(&StorageAccountCreation {
                                account_id: i64::from(*id),
                                is_create: false,
                                block_number: i64::from(block_number),
                                address: address.data.to_vec(),
                                nonce: i64::from(nonce),
                            })
                            .execute(self.conn())?;
                    }
                    AccountUpdate::UpdateBalance {
                        balance_update: (token, ref old_balance, ref new_balance),
                        old_nonce,
                        new_nonce,
                    } => {
                        diesel::insert_into(account_balance_updates::table)
                            .values(&StorageAccountUpdateInsert {
                                account_id: i64::from(*id),
                                block_number: i64::from(block_number),
                                coin_id: i32::from(token),
                                old_balance: old_balance.clone(),
                                new_balance: new_balance.clone(),
                                old_nonce: i64::from(old_nonce),
                                new_nonce: i64::from(new_nonce),
                            })
                            .execute(self.conn())?;
                    }
                }
            }
            Ok(())
        })
    }

    pub fn apply_state_update(&self, block_number: u32) -> QueryResult<()> {
        info!("Applying state update for block: {}", block_number);
        self.conn().transaction(|| {
            let account_balance_diff = account_balance_updates::table
                .filter(account_balance_updates::block_number.eq(&(i64::from(block_number))))
                .load::<StorageAccountUpdate>(self.conn())?;

            let account_creation_diff = account_creates::table
                .filter(account_creates::block_number.eq(&(i64::from(block_number))))
                .load::<StorageAccountCreation>(self.conn())?;

            let account_updates: Vec<StorageAccountDiff> = {
                let mut account_diff = Vec::new();
                account_diff.extend(
                    account_balance_diff
                        .into_iter()
                        .map(StorageAccountDiff::from),
                );
                account_diff.extend(
                    account_creation_diff
                        .into_iter()
                        .map(StorageAccountDiff::from),
                );
                account_diff.sort_by(|l, r| l.cmp_nonce(r));
                account_diff
            };

            debug!("Sorted account update list: {:?}", account_updates);

            for acc_update in account_updates.into_iter() {
                match acc_update {
                    StorageAccountDiff::BalanceUpdate(upd) => {
                        let storage_balance = StorageBalance {
                            coin_id: upd.coin_id,
                            account_id: upd.account_id,
                            balance: upd.new_balance.clone(),
                        };
                        insert_into(balances::table)
                            .values(&storage_balance)
                            .on_conflict((balances::coin_id, balances::account_id))
                            .do_update()
                            .set(balances::balance.eq(upd.new_balance))
                            .execute(self.conn())?;

                        update(accounts::table.filter(accounts::id.eq(upd.account_id)))
                            .set((
                                accounts::last_block.eq(upd.block_number),
                                accounts::nonce.eq(upd.new_nonce),
                            ))
                            .execute(self.conn())?;
                    }

                    StorageAccountDiff::Create(upd) => {
                        let storage_account = StorageAccount {
                            id: upd.account_id,
                            last_block: upd.block_number,
                            nonce: upd.nonce,
                            address: upd.address,
                        };
                        insert_into(accounts::table)
                            .values(&storage_account)
                            .execute(self.conn())?;
                    }

                    StorageAccountDiff::Delete(upd) => {
                        delete(accounts::table.filter(accounts::id.eq(upd.account_id)))
                            .execute(self.conn())?;
                    }
                }
            }

            Ok(())
        })
    }

    pub fn load_committed_state(&self, block: Option<u32>) -> QueryResult<(u32, AccountMap)> {
        self.conn().transaction(|| {
            let (verif_block, mut accounts) = self.load_verified_state()?;

            // Fetch updates from blocks: verif_block +/- 1, ... , block
            if let Some((block, state_diff)) = self.load_state_diff(verif_block, block)? {
                debug!("Loaded state diff: {:#?}", state_diff);
                apply_updates(&mut accounts, state_diff.clone());
                Ok((block, accounts))
            } else {
                Ok((verif_block, accounts))
            }
        })
    }

    pub fn load_verified_state(&self) -> QueryResult<(u32, AccountMap)> {
        self.conn().transaction(|| {
            let accounts: Vec<StorageAccount> = accounts::table.load(self.conn())?;
            let balances: Vec<Vec<StorageBalance>> = StorageBalance::belonging_to(&accounts)
                .load(self.conn())?
                .grouped_by(&accounts);

            let last_block = accounts
                .iter()
                .map(|a| a.last_block as u32)
                .max()
                .unwrap_or(0);

            let account_map: AccountMap = accounts
                .into_iter()
                .zip(balances.into_iter())
                .map(|(stored_account, balances)| {
                    let (id, account) = restore_account(stored_account, balances);
                    (id, account)
                })
                .collect();

            Ok((last_block, account_map))
        })
    }

    /// Returns updates, and block number such that
    /// if we apply this updates to state of the block #(from_block) we will have state of the block
    /// #(returned block number)
    /// returned block number is either to_block, last commited block before to_block, (if to_block == None
    /// we assume to_bloc = +Inf)
    pub fn load_state_diff(
        &self,
        from_block: u32,
        to_block: Option<u32>,
    ) -> QueryResult<Option<(u32, AccountUpdates)>> {
        self.conn().transaction(|| {
            let (to_block, unbounded) = if let Some(to_block) = to_block {
                (to_block, false)
            } else {
                (0, true)
            };

            let (time_forward, start_block, end_block) = if unbounded {
                (true, from_block, 0)
            } else {
                (
                    from_block <= to_block,
                    cmp::min(from_block, to_block),
                    cmp::max(from_block, to_block),
                )
            };

            let account_balance_diff = account_balance_updates::table
                .filter(
                    account_balance_updates::block_number
                        .gt(&(i64::from(start_block)))
                        .and(
                            account_balance_updates::block_number
                                .le(&(i64::from(end_block)))
                                .or(unbounded),
                        ),
                )
                .load::<StorageAccountUpdate>(self.conn())?;
            let account_creation_diff = account_creates::table
                .filter(
                    account_creates::block_number
                        .gt(&(i64::from(start_block)))
                        .and(
                            account_creates::block_number
                                .le(&(i64::from(end_block)))
                                .or(unbounded),
                        ),
                )
                .load::<StorageAccountCreation>(self.conn())?;

            debug!(
                "Loading state diff: forward: {}, start_block: {}, end_block: {}, unbounded: {}",
                time_forward, start_block, end_block, unbounded
            );
            debug!("Loaded account balance diff: {:#?}", account_balance_diff);
            debug!("Loaded account creation diff: {:#?}", account_creation_diff);

            let (mut account_updates, last_block) = {
                let mut account_diff = Vec::new();
                account_diff.extend(
                    account_balance_diff
                        .into_iter()
                        .map(StorageAccountDiff::from),
                );
                account_diff.extend(
                    account_creation_diff
                        .into_iter()
                        .map(StorageAccountDiff::from),
                );
                let last_block = account_diff
                    .iter()
                    .map(|acc| acc.block_number())
                    .max()
                    .unwrap_or(0);
                account_diff.sort_by(|l, r| l.cmp_nonce(r));
                (
                    account_diff
                        .into_iter()
                        .map(|d| d.into())
                        .collect::<AccountUpdates>(),
                    last_block as u32,
                )
            };

            if !time_forward {
                reverse_updates(&mut account_updates);
            }

            let block_after_updates = if time_forward { last_block } else { to_block };

            if !account_updates.is_empty() {
                Ok(Some((block_after_updates, account_updates)))
            } else {
                Ok(None)
            }
        })
    }

    /// loads the state of accounts updated in a specific block
    pub fn load_state_diff_for_block(&self, block_number: u32) -> QueryResult<AccountUpdates> {
        self.load_state_diff(block_number - 1, Some(block_number))
            .map(|diff| diff.unwrap_or_default().1)
    }

    pub fn load_stored_op_with_block_number(
        &self,
        block_number: BlockNumber,
        action_type: ActionType,
    ) -> Option<StoredOperation> {
        use crate::schema::operations::dsl;
        dsl::operations
            .filter(dsl::block_number.eq(i64::from(block_number)))
            .filter(dsl::action_type.eq(action_type.to_string().as_str()))
            .get_result(self.conn())
            .ok()
    }

    pub fn load_block_range(
        &self,
        max_block: BlockNumber,
        limit: u32,
    ) -> QueryResult<Vec<BlockDetails>> {
        let query = format!(
            "
            with committed as (
                select 
                    data -> 'block' ->> 'new_root_hash' as new_state_root,    
                    block_number,
                    tx_hash as commit_tx_hash,
                    created_at as committed_at
                from operations
                where 
                    block_number <= {max_block}
                    and action_type = 'Commit'
                order by block_number desc
                limit {limit}
            )
            select 
                committed.*, 
                verified.tx_hash as verify_tx_hash,
                verified.created_at as verified_at
            from committed
            left join operations verified
            on
                committed.block_number = verified.block_number
                and action_type = 'Verify'
            order by committed.block_number desc
        ",
            max_block = i64::from(max_block),
            limit = i64::from(limit)
        );
        diesel::sql_query(query).load(self.conn())
    }

    pub fn handle_search(&self, query: String) -> Option<BlockDetails> {
        let block_number = query.parse::<i64>().unwrap_or(i64::max_value());
        let l_query = query.to_lowercase();
        let has_prefix = l_query.starts_with("0x");
        let prefix = "0x".to_owned();
        let query_with_prefix = if has_prefix {
            l_query
        } else {
            format!("{}{}", prefix, l_query)
        };
        let sql_query = format!(
            "
            with committed as (
                select 
                    data -> 'block' ->> 'new_root_hash' as new_state_root,    
                    block_number,
                    tx_hash as commit_tx_hash,
                    created_at as committed_at
                from operations
                where action_type = 'Commit'
                order by block_number desc
            )
            select 
                committed.*, 
                verified.tx_hash as verify_tx_hash,
                verified.created_at as verified_at
            from committed
            left join operations verified
            on
                committed.block_number = verified.block_number
                and action_type = 'Verify'
            where false
                or lower(commit_tx_hash) = $1
                or lower(verified.tx_hash) = $1
                or lower(new_state_root) = $1
                or committed.block_number = {block_number}
            order by committed.block_number desc
            limit 1
        ",
            block_number = block_number
        );
        diesel::sql_query(sql_query)
            .bind::<Text, _>(query_with_prefix)
            .get_result(self.conn())
            .ok()
    }

    pub fn load_commit_op(&self, block_number: BlockNumber) -> Option<Operation> {
        let op = self.load_stored_op_with_block_number(block_number, ActionType::COMMIT);
        op.and_then(|r| r.into_op(self).ok())
    }

    pub fn load_committed_block(&self, block_number: BlockNumber) -> Option<Block> {
        let op = self.load_commit_op(block_number);
        op.and_then(|r| Some(r.block))
    }

    pub fn load_unsent_ops(&self) -> QueryResult<Vec<Operation>> {
        self.conn().transaction(|| {
            let ops: Vec<_> = operations::table
                .left_join(eth_operations::table.on(eth_operations::op_id.eq(operations::id)))
                .filter(eth_operations::id.is_null())
                .order(operations::id.asc())
                .load::<(StoredOperation, Option<StorageETHOperation>)>(self.conn())?;
            ops.into_iter().map(|(o, _)| o.into_op(self)).collect()
        })
    }

    pub fn load_sent_unconfirmed_ops(
        &self,
    ) -> QueryResult<Vec<(Operation, Vec<StorageETHOperation>)>> {
        self.conn().transaction(|| {
            let ops: Vec<_> = operations::table
                .filter(eth_operations::confirmed.eq(false))
                .inner_join(eth_operations::table.on(eth_operations::op_id.eq(operations::id)))
                .order(operations::id.asc())
                .load::<(StoredOperation, StorageETHOperation)>(self.conn())?;
            let mut ops_with_eth_actions = Vec::new();
            for (op, eth_op) in ops.into_iter() {
                ops_with_eth_actions.push((op.into_op(self)?, eth_op));
            }
            Ok(ops_with_eth_actions
                .into_iter()
                .group_by(|(o, _)| o.id.unwrap())
                .into_iter()
                .map(|(_op_id, group_iter)| {
                    let fold_result = group_iter.fold(
                        (None, Vec::new()),
                        |(mut accum_op, mut accum_eth_ops): (Option<Operation>, _),
                         (op, eth_op)| {
                            if let Some(accum_op) = accum_op.as_ref() {
                                assert_eq!(accum_op.id, op.id);
                            } else {
                                accum_op = Some(op);
                            }
                            accum_eth_ops.push(eth_op);

                            (accum_op, accum_eth_ops)
                        },
                    );
                    (fold_result.0.unwrap(), fold_result.1)
                })
                .collect())
        })
    }

    pub fn save_operation_eth_tx(
        &self,
        op_id: i64,
        hash: H256,
        deadline_block: u64,
        nonce: u32,
        gas_price: BigDecimal,
    ) -> QueryResult<()> {
        insert_into(eth_operations::table)
            .values(&NewETHOperation {
                op_id,
                nonce: i64::from(nonce),
                deadline_block: deadline_block as i64,
                gas_price,
                tx_hash: format!("{:#x}", hash),
            })
            .execute(self.conn())
            .map(drop)
    }

    pub fn confirm_eth_tx(&self, hash: &H256) -> QueryResult<()> {
        self.conn().transaction(|| {
            update(
                eth_operations::table.filter(eth_operations::tx_hash.eq(format!("{:#x}", hash))),
            )
            .set(eth_operations::confirmed.eq(true))
            .execute(self.conn())
            .map(drop)?;
            let (op, _) = operations::table
                .inner_join(eth_operations::table.on(eth_operations::op_id.eq(operations::id)))
                .filter(eth_operations::tx_hash.eq(format!("{:#x}", hash)))
                .first::<(StoredOperation, StorageETHOperation)>(self.conn())?;

            update(operations::table.filter(operations::id.eq(op.id)))
                .set(operations::confirmed.eq(true))
                .execute(self.conn())
                .map(drop)
        })
    }

    pub fn load_unverified_commitments(&self) -> QueryResult<Vec<Operation>> {
        self.conn().transaction(|| {
            let ops: Vec<StoredOperation> = diesel::sql_query(
                "
                SELECT * FROM operations
                WHERE action_type = 'Commit'
                AND block_number > (
                    SELECT COALESCE(max(block_number), 0)  
                    FROM operations 
                    WHERE action_type = 'Verify'
                )
            ",
            )
            .load(self.conn())?;
            ops.into_iter().map(|o| o.into_op(self)).collect()
        })
    }

    fn get_account_and_last_block(
        &self,
        account_id: AccountId,
    ) -> QueryResult<(i64, Option<Account>)> {
        self.conn().transaction(|| {
            if let Some(account) = accounts::table
                .find(i64::from(account_id))
                .first::<StorageAccount>(self.conn())
                .optional()?
            {
                let balances: Vec<StorageBalance> =
                    StorageBalance::belonging_to(&account).load(self.conn())?;

                let last_block = account.last_block;
                let (_, account) = restore_account(account, balances);
                Ok((last_block, Some(account)))
            } else {
                Ok((0, None))
            }
        })
    }

    // Verified, commited states.
    pub fn account_state_by_address(
        &self,
        address: &AccountAddress,
    ) -> QueryResult<(Option<AccountId>, Option<Account>, Option<Account>)> {
        let account_create_record = account_creates::table
            .filter(account_creates::address.eq(address.data.to_vec()))
            .filter(account_creates::is_create.eq(true))
            .order(account_creates::block_number.desc())
            .first::<StorageAccountCreation>(self.conn())
            .optional()?;

        let account_id = if let Some(account_create_record) = account_create_record {
            account_create_record.account_id as AccountId
        } else {
            return Ok((None, None, None));
        };

        let commited_state = self.last_committed_state_for_account(account_id)?;
        let verified_state = self.last_verified_state_for_account(account_id)?;
        Ok((Some(account_id), verified_state, commited_state))
    }

    pub fn tx_receipt(&self, hash: &[u8]) -> QueryResult<Option<TxReceiptResponse>> {
        self.conn().transaction(|| {
            let tx = executed_transactions::table
                .filter(executed_transactions::tx_hash.eq(hash))
                .first::<StoredExecutedTransaction>(self.conn())
                .optional()?;

            if let Some(tx) = tx {
                let confirm = operations::table
                    .filter(operations::block_number.eq(tx.block_number))
                    .filter(operations::action_type.eq("Verify"))
                    .first::<StoredOperation>(self.conn())
                    .optional()?;

                let prover_run: Option<ProverRun> = prover_runs::table
                    .filter(prover_runs::block_number.eq(tx.block_number)) 
                    .first::<ProverRun>(self.conn())
                    .optional()?;
                
                Ok(Some(TxReceiptResponse {
                    tx_hash: hash.to_vec(),
                    block_number: tx.block_number,
                    success: tx.success,
                    verified: confirm.is_some(),
                    fail_reason: tx.fail_reason,
                    prover_run: prover_run,
                }))
            } else {
                Ok(None)
            }
        })
    }

    pub fn last_committed_state_for_account(
        &self,
        account_id: AccountId,
    ) -> QueryResult<Option<models::node::Account>> {
        self.conn().transaction(|| {
            let (last_block, account) = self.get_account_and_last_block(account_id)?;

            let account_balance_diff: Vec<StorageAccountUpdate> = {
                account_balance_updates::table
                    .filter(account_balance_updates::account_id.eq(&(i64::from(account_id))))
                    .filter(account_balance_updates::block_number.gt(&last_block))
                    .load::<StorageAccountUpdate>(self.conn())?
            };

            let account_creation_diff: Vec<StorageAccountCreation> = {
                account_creates::table
                    .filter(account_creates::account_id.eq(&(i64::from(account_id))))
                    .filter(account_creates::block_number.gt(&last_block))
                    .load::<StorageAccountCreation>(self.conn())?
            };

            let account_diff = {
                let mut account_diff = Vec::new();
                account_diff.extend(
                    account_balance_diff
                        .into_iter()
                        .map(StorageAccountDiff::from),
                );
                account_diff.extend(
                    account_creation_diff
                        .into_iter()
                        .map(StorageAccountDiff::from),
                );
                account_diff.sort_by(|l, r| l.cmp_nonce(r));
                account_diff
                    .into_iter()
                    .map(|upd| upd.into())
                    .collect::<AccountUpdates>()
            };

            Ok(account_diff
                .into_iter()
                .map(|(_, upd)| upd)
                .fold(account, Account::apply_update))
        })
    }

    pub fn last_verified_state_for_account(
        &self,
        account_id: AccountId,
    ) -> QueryResult<Option<models::node::Account>> {
        let (_, account) = self.get_account_and_last_block(account_id)?;
        Ok(account)
    }

    pub fn count_outstanding_proofs(&self, after_block: BlockNumber) -> QueryResult<u32> {
        use crate::schema::executed_transactions::dsl::*;
        let count: i64 = executed_transactions
            .filter(block_number.gt(i64::from(after_block)))
            .select(count_star())
            .first(self.conn())?;
        Ok(count as u32)
    }

    pub fn count_total_transactions(&self) -> QueryResult<u32> {
        use crate::schema::executed_transactions::dsl::*;
        let count: i64 = executed_transactions
            .filter(success.eq(true))
            .select(count_star())
            .first(self.conn())?;
        Ok(count as u32)
    }

    pub fn get_last_committed_block(&self) -> QueryResult<BlockNumber> {
        use crate::schema::operations::dsl::*;
        operations
            .select(max(block_number))
            .filter(action_type.eq(ACTION_COMMIT))
            .get_result::<Option<i64>>(self.conn())
            .map(|max| max.unwrap_or(0) as BlockNumber)
    }

    pub fn get_last_verified_block(&self) -> QueryResult<BlockNumber> {
        use crate::schema::operations::dsl::*;
        operations
            .select(max(block_number))
            .filter(action_type.eq(ACTION_VERIFY))
            .get_result::<Option<i64>>(self.conn())
            .map(|max| max.unwrap_or(0) as BlockNumber)
    }

    pub fn fetch_prover_job(
        &self,
        worker_: &str,
        timeout_seconds: usize,
    ) -> QueryResult<Option<ProverRun>> {
        self.conn().transaction(|| {
            sql_query("LOCK TABLE prover_runs IN EXCLUSIVE MODE").execute(self.conn())?;
            let job: Option<BlockNumber> = diesel::sql_query(format!("
                    SELECT min(block_number) as integer_value FROM operations o
                    WHERE action_type = 'Commit'
                    AND block_number >
                        (SELECT COALESCE(max(block_number),0) FROM operations WHERE action_type = 'Verify')
                    AND NOT EXISTS 
                        (SELECT * FROM proofs WHERE block_number = o.block_number)
                    AND NOT EXISTS
                        (SELECT * FROM prover_runs 
                            WHERE block_number = o.block_number AND (now() - updated_at) < interval '{} seconds')
                ", timeout_seconds))
                .get_result::<Option<IntegerNumber>>(self.conn())?
                .map(|i| i.integer_value as BlockNumber);
            if let Some(block_number_) = job {
                // let to_store = NewProverRun{
                //     block_number: i64::from(block_number),
                //     worker: worker.to_string(),
                // };
                use crate::schema::prover_runs::dsl::*;
                let inserted: ProverRun = insert_into(prover_runs)
                    .values(&vec![(
                        block_number.eq(i64::from(block_number_) ),
                        worker.eq(worker_.to_string())
                    )])
                    .get_result(self.conn())?;
                Ok(Some(inserted))
            } else {
                Ok(None)
            }
        })
    }

    pub fn update_prover_job(&self, job_id: i32) -> QueryResult<()> {
        use crate::schema::prover_runs::dsl::*;

        let target = prover_runs.filter(id.eq(job_id));
        diesel::update(target)
            .set(updated_at.eq(now))
            .execute(self.conn())
            .map(|_| ())
    }

    pub fn register_prover(&self, worker_: &str) -> QueryResult<i32> {
        use crate::schema::active_provers::dsl::*;
        let inserted: ActiveProver = insert_into(active_provers)
            .values(&vec![(worker.eq(worker_.to_string()))])
            .get_result(self.conn())?;
        Ok(inserted.id)
    }

    pub fn record_prover_stop(&self, prover_id: i32) -> QueryResult<()> {
        use crate::schema::active_provers::dsl::*;

        let target = active_provers.filter(id.eq(prover_id));
        diesel::update(target)
            .set(stopped_at.eq(now))
            .execute(self.conn())
            .map(|_| ())
    }

    /// Store the timestamp of the prover finish and the proof
    pub fn store_proof(
        &self,
        block_number: BlockNumber,
        proof: &EncodedProof,
    ) -> QueryResult<usize> {
        let to_store = NewProof {
            block_number: i64::from(block_number),
            proof: serde_json::to_value(proof).unwrap(),
        };
        use crate::schema::proofs::dsl::proofs;
        insert_into(proofs).values(&to_store).execute(self.conn())
    }

    pub fn load_proof(&self, block_number: BlockNumber) -> QueryResult<EncodedProof> {
        use crate::schema::proofs::dsl;
        let stored: StoredProof = dsl::proofs
            .filter(dsl::block_number.eq(i64::from(block_number)))
            .get_result(self.conn())?;
        Ok(serde_json::from_value(stored.proof).unwrap())
    }

    /// MARK: - Data restore part

    pub fn save_events_state(&self, events: &[NewBlockLog]) -> QueryResult<Result<(), String>> {
        for event in events.iter() {
            let inserted = diesel::insert_into(events_state::table)
                .values(event)
                .execute(self.conn())?;
            if 0 == inserted {
                error!("Error: could not commit all new events!");
                return Ok(Err("Could not commit all new events!".to_string()));
            }
        }
        Ok(Ok(()))
    }

    pub fn save_last_watched_block_number(
        &self,
        number: &NewLastWatchedEthBlockNumber,
    ) -> QueryResult<Result<(), String>> {
        let inserted = diesel::insert_into(data_restore_last_watched_eth_block::table)
            .values(number)
            .execute(self.conn())?;
        if 0 == inserted {
            error!("Error: could not save last watched eth block number!");
            return Ok(Err("Could not commit all new events!".to_string()));
        }
        Ok(Ok(()))
    }

    pub fn save_franklin_op_blocks(
        &self,
        blocks: &[NewFranklinOpBlock],
    ) -> QueryResult<Result<(), String>> {
        for block in blocks.iter() {
            let inserted = diesel::insert_into(franklin_op_blocks::table)
                .values(block)
                .execute(self.conn())?;
            if 0 == inserted {
                error!("Error: could not commit all new op blocks!");
                return Ok(Err("Could not commit all new op blocks!".to_string()));
            }
        }
        Ok(Ok(()))
    }

    pub fn delete_events_state(&self) -> QueryResult<Result<(), String>> {
        let deleted = diesel::delete(events_state::table).execute(self.conn())?;
        if 0 == deleted {
            error!("Error: could not delete block events!");
            return Ok(Err("Could not delete block events!".to_string()));
        }
        Ok(Ok(()))
    }

    pub fn delete_last_watched_block_number(&self) -> QueryResult<Result<(), String>> {
        let deleted =
            diesel::delete(data_restore_last_watched_eth_block::table).execute(self.conn())?;
        if 0 == deleted {
            error!("Error: could not delete last watched eth block number!");
            return Ok(Err(
                "Could not delete last watched eth block number!".to_string()
            ));
        }
        Ok(Ok(()))
    }

    pub fn delete_franklin_op_blocks(&self) -> QueryResult<Result<(), String>> {
        let deleted = diesel::delete(franklin_op_blocks::table).execute(self.conn())?;
        if 0 == deleted {
            error!("Error: could not delete franklin op blocks!");
            return Ok(Err("Could not delete franklin op blocks!".to_string()));
        }
        Ok(Ok(()))
    }

    pub fn load_committed_events_state(&self) -> Vec<StoredBlockLog> {
        use crate::schema::events_state::dsl;
        dsl::events_state
            .filter(dsl::block_type.eq("Committed".to_string()))
            .order(dsl::block_num.asc())
            .load(self.conn())
            .unwrap_or_else(|_| vec![])
    }

    pub fn load_verified_events_state(&self) -> Vec<StoredBlockLog> {
        use crate::schema::events_state::dsl;
        dsl::events_state
            .filter(dsl::block_type.eq("Verified".to_string()))
            .order(dsl::block_num.asc())
            .load(self.conn())
            .unwrap_or_else(|_| vec![])
    }

    pub fn load_last_watched_block_number(&self) -> QueryResult<StoredLastWatchedEthBlockNumber> {
        use crate::schema::data_restore_last_watched_eth_block::dsl;
        dsl::data_restore_last_watched_eth_block.first(self.conn())
    }

    pub fn load_franklin_op_blocks(&self) -> Vec<StoredFranklinOpBlock> {
        use crate::schema::franklin_op_blocks::dsl;
        dsl::franklin_op_blocks
            .order(dsl::block_number.asc())
            .load(self.conn())
            .unwrap_or_else(|_| vec![])
    }

    pub fn store_token(&self, id: TokenId, address: &str, symbol: Option<&str>) -> QueryResult<()> {
        let new_token = Token {
            id: i32::from(id),
            address: address.to_string(),
            symbol: symbol.map(String::from),
        };
        diesel::insert_into(tokens::table)
            .values(&new_token)
            .on_conflict_do_nothing()
            .execute(self.conn())
            .map(drop)
    }

    pub fn load_tokens(&self) -> QueryResult<Vec<Token>> {
        let tokens = tokens::table
            .order(tokens::id.asc())
            .load::<Token>(self.conn())?;
        Ok(tokens.into_iter().collect())
    }

    pub fn mempool_get_size(&self) -> QueryResult<usize> {
        mempool::table
            .select(count(mempool::primary_account_address))
            .execute(self.conn())
    }

    pub fn mempool_add_tx(&self, tx: &FranklinTx) -> QueryResult<Result<(), TxAddError>> {
        if !tx.check_signature() {
            return Ok(Err(TxAddError::InvalidSignature));
        }

        let (_, _, commited_state) = self.account_state_by_address(&tx.account())?;
        let lowest_possible_nonce = commited_state.map(|a| a.nonce as u32).unwrap_or_default();
        if tx.nonce() < lowest_possible_nonce {
            return Ok(Err(TxAddError::NonceTooLow));
        }

        let tx_failed = executed_transactions::table
            .filter(executed_transactions::tx_hash.eq(tx.hash()))
            .filter(executed_transactions::success.eq(false))
            .first::<StoredExecutedTransaction>(self.conn())
            .optional()?;
        // Remove executed tx from db
        if let Some(tx_failed) = tx_failed {
            diesel::delete(
                executed_transactions::table.filter(executed_transactions::id.eq(tx_failed.id)),
            )
            .execute(self.conn())?;
        } else {
            // TODO Check tx and add only txs with valid nonce.
            insert_into(mempool::table)
                .values(&InsertTx {
                    hash: tx.hash(),
                    primary_account_address: tx.account().data.to_vec(),
                    nonce: i64::from(tx.nonce()),
                    tx: serde_json::to_value(tx).unwrap(),
                })
                .execute(self.conn())
                .map(drop)?;
        }

        Ok(Ok(()))
    }

    pub fn get_pending_txs(&self, address: &AccountAddress) -> QueryResult<Vec<FranklinTx>> {
        let (_, _, commited_state) = self.account_state_by_address(address)?;
        let commited_nonce = commited_state
            .map(|a| i64::from(a.nonce))
            .unwrap_or_default();

        let pending_txs: Vec<_> = mempool::table
            .filter(mempool::primary_account_address.eq(address.data.to_vec()))
            .filter(mempool::nonce.ge(commited_nonce))
            .left_join(
                executed_transactions::table.on(executed_transactions::tx_hash.eq(mempool::hash)),
            )
            .filter(executed_transactions::tx_hash.is_null())
            .load::<(ReadTx, Option<StoredExecutedTransaction>)>(self.conn())?;

        Ok(pending_txs
            .into_iter()
            .map(|(stored_tx, _)| serde_json::from_value(stored_tx.tx).unwrap())
            .collect())
    }

    pub fn mempool_get_txs(&self, max_size: usize) -> QueryResult<Vec<FranklinTx>> {
        //TODO use "gaps and islands" sql solution for this.
        let stored_txs: Vec<_> = mempool::table
            .left_join(
                executed_transactions::table.on(executed_transactions::tx_hash.eq(mempool::hash)),
            )
            .filter(executed_transactions::tx_hash.is_null())
            .left_join(accounts::table.on(accounts::address.eq(mempool::primary_account_address)))
            .filter(
                accounts::nonce
                    .is_null()
                    .or(accounts::nonce.ge(mempool::nonce)),
            )
            .order(mempool::created_at.asc())
            .limit(max_size as i64)
            .load::<(
                ReadTx,
                Option<StoredExecutedTransaction>,
                Option<StorageAccount>,
            )>(self.conn())?;

        Ok(stored_txs
            .into_iter()
            .map(|stored_tx| serde_json::from_value(stored_tx.0.tx).unwrap())
            .collect())
    }
}

#[cfg(test)]
mod test {
    use super::*;
    use diesel::Connection;

    #[test]
    #[ignore]
    fn test_store_proof() {
        let pool = ConnectionPool::new();
        let conn = pool.access_storage().unwrap();
        conn.conn().begin_test_transaction().unwrap(); // this will revert db after test

        assert!(conn.load_proof(1).is_err());

        let proof = EncodedProof::default();
        assert!(conn.store_proof(1, &proof).is_ok());

        let loaded = conn.load_proof(1).expect("must load proof");
        assert_eq!(loaded, proof);
    }

    //        #[test]
    //        fn test_store_commited_updates() {
    //            let _ = env_logger::try_init();
    //
    //            let pool = ConnectionPool::new();
    //            let conn = pool.access_storage().unwrap();
    //            conn.conn().begin_test_transaction().unwrap(); // this will revert db after test
    //
    //            let mut account_map = AccountMap::default();
    //
    //            let (_, state) = conn.load_committed_state(None).unwrap();
    //            assert_eq!(
    //                state
    //                    .into_iter()
    //                    .collect::<Vec<(u32, models::plasma::account::Account)>>(),
    //                account_map
    //                    .clone()
    //                    .into_iter()
    //                    .collect::<Vec<(u32, models::plasma::account::Account)>>()
    //            );
    //
    //            let create_account = |id| {
    //                let a = models::plasma::account::Account::default();
    //                vec![(
    //                    id,
    //                    AccountUpdate::Create {
    //                        nonce: a.nonce,
    //                        public_key_x: a.public_key_x,
    //                        public_key_y: a.public_key_y,
    //                    },
    //                )]
    //                .into_iter()
    //            };
    //            let transfer = |id_1, nonce_1, id_2, nonce_2| {
    //                let mut _a = models::plasma::account::Account::default();
    //                vec![
    //                    (
    //                        id_1,
    //                        AccountUpdate::UpdateBalance {
    //                            old_nonce: nonce_1,
    //                            new_nonce: nonce_1,
    //                            balance_update: (0, 1, 2),
    //                        },
    //                    ),
    //                    (
    //                        id_2,
    //                        AccountUpdate::UpdateBalance {
    //                            old_nonce: nonce_2,
    //                            new_nonce: nonce_2,
    //                            balance_update: (0, 2, 3),
    //                        },
    //                    ),
    //                ]
    //                .into_iter()
    //            };
    //
    //            let mut updates = Vec::new();
    //            updates.extend(create_account(2));
    //            updates.extend(create_account(4));
    //            updates.extend(transfer(2, 1, 4, 0));
    //            updates.extend(transfer(4, 0, 2, 1));
    //            updates.extend(transfer(2, 1, 4, 1));
    //            updates.extend(create_account(5));
    //
    //            conn.commit_state_update(1, &updates).expect("Commit state");
    //            apply_updates(&mut account_map, updates);
    //
    //            let (_, state) = conn.load_committed_state(None).unwrap();
    //            assert_eq!(
    //                state
    //                    .into_iter()
    //                    .collect::<Vec<(u32, models::plasma::account::Account)>>(),
    //                account_map
    //                    .clone()
    //                    .into_iter()
    //                    .collect::<Vec<(u32, models::plasma::account::Account)>>()
    //            )
    //        }

    fn acc_create_updates(
        id: u32,
        balance: u32,
        nonce: u32,
    ) -> impl Iterator<Item = (u32, AccountUpdate)> {
        let mut a = models::node::account::Account::default();
        a.nonce = nonce;
        let old_balance = a.get_balance(0).clone();
        a.set_balance(0, BigDecimal::from(balance));
        let new_balance = a.get_balance(0).clone();
        vec![
            (
                id,
                AccountUpdate::Create {
                    nonce: a.nonce,
                    address: a.address,
                },
            ),
            (
                id,
                AccountUpdate::UpdateBalance {
                    old_nonce: a.nonce,
                    new_nonce: a.nonce,
                    balance_update: (0, old_balance, new_balance),
                },
            ),
        ]
        .into_iter()
    }

    #[test]
    #[ignore]
    fn test_commit_rewind() {
        let _ = env_logger::try_init();

        let pool = ConnectionPool::new();
        let conn = pool.access_storage().unwrap();
        conn.conn().begin_test_transaction().unwrap(); // this will revert db after test

        let (accounts_block_1, updates_block_1) = {
            let mut accounts = AccountMap::default();
            let updates = {
                let mut updates = Vec::new();
                updates.extend(acc_create_updates(1, 1, 2));
                updates.extend(acc_create_updates(2, 2, 4));
                updates.extend(acc_create_updates(3, 3, 8));
                updates
            };
            apply_updates(&mut accounts, updates.clone());
            (accounts, updates)
        };

        let (accounts_block_2, updates_block_2) = {
            let mut accounts = accounts_block_1.clone();
            let updates = {
                let mut updates = Vec::new();
                updates.extend(acc_create_updates(4, 1, 2));
                updates.extend(acc_create_updates(5, 2, 4));
                updates.extend(acc_create_updates(6, 3, 8));
                updates
            };
            apply_updates(&mut accounts, updates.clone());
            (accounts, updates)
        };
        let (accounts_block_3, updates_block_3) = {
            let mut accounts = accounts_block_2.clone();
            let updates = {
                let mut updates = Vec::new();
                updates.extend(acc_create_updates(7, 1, 2));
                updates.extend(acc_create_updates(8, 2, 4));
                updates.extend(acc_create_updates(9, 3, 8));
                updates
            };
            apply_updates(&mut accounts, updates.clone());
            (accounts, updates)
        };

        conn.commit_state_update(1, &updates_block_1).unwrap();
        conn.commit_state_update(2, &updates_block_2).unwrap();
        conn.commit_state_update(3, &updates_block_3).unwrap();

        let (block, state) = conn.load_committed_state(Some(1)).unwrap();
        assert_eq!(block, 1);
        assert_eq!(state, accounts_block_1);

        let (block, state) = conn.load_committed_state(Some(2)).unwrap();
        assert_eq!(block, 2);
        assert_eq!(state, accounts_block_2);

        let (block, state) = conn.load_committed_state(Some(3)).unwrap();
        assert_eq!(block, 3);
        assert_eq!(state, accounts_block_3);

        conn.apply_state_update(1).unwrap();
        conn.apply_state_update(2).unwrap();

        let (block, state) = conn.load_committed_state(Some(1)).unwrap();
        assert_eq!(block, 1);
        assert_eq!(state, accounts_block_1);

        let (block, state) = conn.load_committed_state(Some(2)).unwrap();
        assert_eq!(block, 2);
        assert_eq!(state, accounts_block_2);

        let (block, state) = conn.load_committed_state(Some(3)).unwrap();
        assert_eq!(block, 3);
        assert_eq!(state, accounts_block_3);

        let (block, state) = conn.load_committed_state(None).unwrap();
        assert_eq!(block, 3);
        assert_eq!(state, accounts_block_3);
    }
    //
    //    #[test]
    //    fn test_store_state() {
    //        let _ = env_logger::try_init();
    //
    //        let pool = ConnectionPool::new();
    //        let conn = pool.access_storage().unwrap();
    //        conn.conn().begin_test_transaction().unwrap(); // this will revert db after test
    //
    //        let mut accounts = AccountMap::default();
    //
    //        // commit initial state update
    //        let updates = {
    //            let mut updates = Vec::new();
    //            updates.extend(acc_create_updates(1, 1, 2));
    //            updates.extend(acc_create_updates(2, 2, 4));
    //            updates.extend(acc_create_updates(3, 3, 8));
    //            updates
    //        };
    //        apply_updates(&mut accounts, updates.clone());
    //
    //        conn.commit_state_update(1, &updates).unwrap();
    //
    //        let (_, state) = conn.load_verified_state().unwrap();
    //        assert_eq!(state.len(), 0);
    //
    //        // committed state must be computed from updates
    //        let (last_block, state) = conn.load_committed_state(None).unwrap();
    //        assert_eq!(last_block, 1);
    //        assert_eq!(
    //            state
    //                .into_iter()
    //                .collect::<Vec<(u32, models::plasma::account::Account)>>(),
    //            accounts
    //                .clone()
    //                .into_iter()
    //                .collect::<Vec<(u32, models::plasma::account::Account)>>()
    //        );
    //
    //        // now apply commitment
    //        conn.apply_state_update(1).expect("update must work");
    //
    //        // verified state must be equal the commitment
    //        let (_, state) = conn.load_verified_state().unwrap();
    //        assert_eq!(
    //            state
    //                .into_iter()
    //                .collect::<Vec<(u32, models::plasma::account::Account)>>(),
    //            accounts
    //                .clone()
    //                .into_iter()
    //                .collect::<Vec<(u32, models::plasma::account::Account)>>()
    //        );
    //    }

    #[test]
    #[ignore]
    fn test_store_txs() {
        unimplemented!()
        //        let pool = ConnectionPool::new();
        //        let conn = pool.access_storage().unwrap();
        //        conn.conn().begin_test_transaction().unwrap(); // this will revert db after test
        //        conn.prepare_nonce_scheduling("0x0", 0).unwrap();
        //
        //        let mut accounts = AccountMap::default();
        //        // commit initial state update
        //        let updates = {
        //            let mut updates = Vec::new();
        //            updates.extend(acc_create_updates(3, 1, 11));
        //            updates.extend(acc_create_updates(5, 2, 12));
        //            updates.extend(acc_create_updates(7, 3, 13));
        //            updates.extend(acc_create_updates(8, 4, 14));
        //            updates
        //        };
        //        apply_updates(&mut accounts, updates.clone());
        //
        //        conn.execute_operation(&Operation {
        //            id: None,
        //            action: Action::Commit,
        //            block: Block {
        //                block_number: 1,
        //                new_root_hash: Fr::default(),
        //                block_data: BlockData::Deposit {
        //                    batch_number: 0,
        //                    transactions: vec![],
        //                },
        //            },
        //            accounts_updated: updates,
        //            tx_meta: None,
        //        })
        //        .unwrap();
        //        assert_eq!(conn.last_verified_state_for_account(5).unwrap(), None);
        //        assert_eq!(
        //            conn.last_committed_state_for_account(5)
        //                .unwrap()
        //                .unwrap()
        //                .get_balance(ETH_TOKEN_ID),
        //            &BigDecimal::from(2)
        //        );
        //
        //        conn.execute_operation(&Operation {
        //            id: None,
        //            action: Action::Verify {
        //                proof: Box::new(EncodedProof::default()),
        //            },
        //            block: Block {
        //                block_number: 1,
        //                new_root_hash: Fr::default(),
        //                block_data: BlockData::Deposit {
        //                    batch_number: 0,
        //                    transactions: vec![],
        //                },
        //            },
        //            accounts_updated: AccountUpdates::default(),
        //            tx_meta: None,
        //        })
        //        .unwrap();
        //
        //        assert_eq!(
        //            conn.last_verified_state_for_account(7)
        //                .unwrap()
        //                .unwrap()
        //                .get_balance(ETH_TOKEN_ID),
        //            &BigDecimal::from(3)
        //        );
        //        assert_eq!(
        //            conn.last_committed_state_for_account(7)
        //                .unwrap()
        //                .unwrap()
        //                .get_balance(ETH_TOKEN_ID),
        //            &BigDecimal::from(3)
        //        );
        //
        //        let pending = conn.load_unsent_ops(0).unwrap();
        //        assert_eq!(pending.len(), 2);
        //        assert_eq!(pending[0].tx_meta.as_ref().unwrap().nonce, 0);
        //        assert_eq!(pending[1].tx_meta.as_ref().unwrap().nonce, 1);
        //
        //        let pending = conn.load_unsent_ops(1).unwrap();
        //        assert_eq!(pending.len(), 1);
        //        assert_eq!(pending[0].tx_meta.as_ref().unwrap().nonce, 1);
        //
        //        let pending = conn.load_unsent_ops(2).unwrap();
        //        assert_eq!(pending.len(), 0);
    }

    #[test]
    #[ignore]
    fn test_store_proof_reqs() {
        unimplemented!()
        //        let pool = ConnectionPool::new();
        //        let conn = pool.access_storage().unwrap();
        //        conn.conn().begin_test_transaction().unwrap(); // this will revert db after test
        //        conn.prepare_nonce_scheduling("0x0", 0).unwrap();
        //
        //        conn.execute_operation(&Operation {
        //            id: None,
        //            action: Action::Commit,
        //            block: Block {
        //                block_number: 1,
        //                new_root_hash: Fr::default(),
        //                block_data: BlockData::Deposit {
        //                    batch_number: 1,
        //                    transactions: Vec::new(),
        //                },
        //            },
        //            accounts_updated: AccountUpdates::default(),
        //            tx_meta: None,
        //        })
        //        .unwrap();
        //
        //        let pending = conn.load_unverified_commitments().unwrap();
        //        assert_eq!(pending.len(), 1);
        //
        //        conn.execute_operation(&Operation {
        //            id: None,
        //            action: Action::Verify {
        //                proof: Box::new(EncodedProof::default()),
        //            },
        //            block: Block {
        //                block_number: 1,
        //                new_root_hash: Fr::default(),
        //                block_data: BlockData::Deposit {
        //                    batch_number: 1,
        //                    transactions: Vec::new(),
        //                },
        //            },
        //            accounts_updated: AccountUpdates::default(),
        //            tx_meta: None,
        //        })
        //        .unwrap();
        //
        //        let pending = conn.load_unverified_commitments().unwrap();
        //        assert_eq!(pending.len(), 0);
    }

    #[test]
    #[ignore]
    fn test_store_helpers() {
        unimplemented!()
        //        let pool = ConnectionPool::new();
        //        let conn = pool.access_storage().unwrap();
        //        conn.conn().begin_test_transaction().unwrap(); // this will revert db after test
        //
        //        assert_eq!(-1, conn.load_last_committed_deposit_batch().unwrap());
        //        assert_eq!(-1, conn.load_last_committed_exit_batch().unwrap());
        //        assert_eq!(0, conn.get_last_committed_block().unwrap());
        //        assert_eq!(0, conn.get_last_verified_block().unwrap());
        //        assert_eq!(conn.last_committed_state_for_account(9999).unwrap(), None);
        //        assert_eq!(conn.last_verified_state_for_account(9999).unwrap(), None);
        //
        //        conn.execute_operation(&Operation {
        //            id: None,
        //            action: Action::Commit,
        //            block: Block {
        //                block_number: 1,
        //                new_root_hash: Fr::default(),
        //                block_data: BlockData::Deposit {
        //                    batch_number: 3,
        //                    transactions: Vec::new(),
        //                },
        //            },
        //            accounts_updated: AccountUpdates::default(),
        //            tx_meta: None,
        //        })
        //        .unwrap();
        //        assert_eq!(3, conn.load_last_committed_deposit_batch().unwrap());
        //
        //        conn.execute_operation(&Operation {
        //            id: None,
        //            action: Action::Commit,
        //            block: Block {
        //                block_number: 1,
        //                new_root_hash: Fr::default(),
        //                block_data: BlockData::Exit {
        //                    batch_number: 2,
        //                    transactions: Vec::new(),
        //                },
        //            },
        //            accounts_updated: AccountUpdates::default(),
        //            tx_meta: None,
        //        })
        //        .unwrap();
        //        assert_eq!(2, conn.load_last_committed_exit_batch().unwrap());
    }

    #[test]
    #[ignore]
    fn test_store_txs_2() {
        unimplemented!()
        //        let pool = ConnectionPool::new();
        //        let conn = pool.access_storage().unwrap();
        //        conn.conn().begin_test_transaction().unwrap();
        //
        //        let deposit_tx: NewDepositTx = NewDepositTx {
        //            account: 1,
        //            amount: BigDecimal::from(10000),
        //            pub_x: Fr::zero(),
        //            pub_y: Fr::zero(),
        //        };
        //
        //        let transfer_tx: TransferTx = TransferTx {
        //            from: 1,
        //            to: 2,
        //            amount: BigDecimal::from(5000),
        //            fee: BigDecimal::from(0),
        //            nonce: 1,
        //            good_until_block: 100_000,
        //            signature: TxSignature::default(),
        //        };
        //
        //        let exit_tx: ExitTx = ExitTx {
        //            account: 1,
        //            amount: BigDecimal::from(5000),
        //        };
        //
        //        conn.execute_operation(&Operation {
        //            id: None,
        //            action: Action::Commit,
        //            block: Block {
        //                block_number: 1,
        //                new_root_hash: Fr::default(),
        //                block_data: BlockData::Deposit {
        //                    batch_number: 1,
        //                    transactions: vec![deposit_tx.clone(), deposit_tx.clone()],
        //                },
        //            },
        //            accounts_updated: AccountUpdates::default(),
        //            tx_meta: None,
        //        })
        //        .unwrap();
        //
        //        conn.execute_operation(&Operation {
        //            id: None,
        //            action: Action::Commit,
        //            block: Block {
        //                block_number: 2,
        //                new_root_hash: Fr::default(),
        //                block_data: BlockData::Transfer {
        //                    total_fees: BigDecimal::from(0),
        //                    transactions: vec![transfer_tx.clone(), transfer_tx.clone()],
        //                },
        //            },
        //            accounts_updated: AccountUpdates::default(),
        //            tx_meta: None,
        //        })
        //        .unwrap();
        //
        //        conn.execute_operation(&Operation {
        //            id: None,
        //            action: Action::Commit,
        //            block: Block {
        //                block_number: 3,
        //                new_root_hash: Fr::default(),
        //                block_data: BlockData::Exit {
        //                    batch_number: 2,
        //                    transactions: vec![exit_tx.clone(), exit_tx.clone()],
        //                },
        //            },
        //            accounts_updated: AccountUpdates::default(),
        //            tx_meta: None,
        //        })
        //        .unwrap();
        //
        //        let txs = conn.load_last_saved_transactions(10);
        //        assert_eq!(txs.len(), 6);
    }

    //    fn dummy_op(_action: Action, _block_number: BlockNumber) -> Operation {
    //        unimplemented!()
    //        Operation {
    //            id: None,
    //            action,
    //            block: Block {
    //                block_number,
    //                new_root_hash: Fr::default(),
    //                block_data: BlockData::Deposit {
    //                    batch_number: 1,
    //                    transactions: Vec::new(),
    //                },
    //            },
    //            accounts_updated: AccountUpdates::default(),
    //            tx_meta: None,
    //        }
    //    }

}<|MERGE_RESOLUTION|>--- conflicted
+++ resolved
@@ -192,18 +192,11 @@
 #[table_name = "executed_priority_operations"]
 struct NewExecutedPriorityOperation {
     block_number: i64,
-<<<<<<< HEAD
     block_index: i32,
     operation: Value,
     priority_op_serialid: i64,
     deadline_block: i64,
     eth_fee: BigDecimal,
-=======
-    success: bool,
-    verified: bool,
-    fail_reason: Option<String>,
-    prover_run: Option<ProverRun>,
->>>>>>> b1ba1263
 }
 
 impl NewExecutedPriorityOperation {
@@ -257,6 +250,7 @@
     success: bool,
     verified: bool,
     fail_reason: Option<String>,
+    prover_run: Option<ProverRun>,
 }
 
 #[derive(Debug)]
@@ -726,10 +720,10 @@
         Ok(())
     }
 
-<<<<<<< HEAD
     pub fn get_block(&self, block: BlockNumber) -> QueryResult<Option<Block>> {
         unimplemented!();
-=======
+    }
+
     pub fn get_account_transactions(&self, address: &AccountAddress) -> QueryResult<Vec<AccountTransaction>> {
         let all_txs: Vec<_> = mempool::table
             .filter(mempool::primary_account_address.eq(address.data.to_vec()))
@@ -775,9 +769,8 @@
                 res
             })
             .collect::<Vec<AccountTransaction>>();
-        
+
         Ok(res)
->>>>>>> b1ba1263
     }
 
     pub fn get_block_operations(&self, block: BlockNumber) -> QueryResult<Vec<FranklinOp>> {
@@ -1370,10 +1363,10 @@
                     .optional()?;
 
                 let prover_run: Option<ProverRun> = prover_runs::table
-                    .filter(prover_runs::block_number.eq(tx.block_number)) 
+                    .filter(prover_runs::block_number.eq(tx.block_number))
                     .first::<ProverRun>(self.conn())
                     .optional()?;
-                
+
                 Ok(Some(TxReceiptResponse {
                     tx_hash: hash.to_vec(),
                     block_number: tx.block_number,
