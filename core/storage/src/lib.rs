//! # Representation of the sidechain state in the DB:
//!
//! Saving state is done in two steps
//! 1) When we commit block we save all state updates (tables: `account_creates`, `account_balance_updates`)
//! 2) When we verify block we apply this updates to stored state snapshot (tables: `accounts`, `balances`)
//!
//! This way we have the following advantages:
//! 1) Easy access to state for any block (useful for provers which work on different blocks)
//! 2) We can rewind any `commited` state (which is not final)

#[macro_use]
extern crate diesel;
#[macro_use]
extern crate log;

use bigdecimal::BigDecimal;
use chrono::prelude::*;
use diesel::dsl::*;
use failure::{bail, Fail};
use models::node::block::{Block, ExecutedOperations, ExecutedPriorityOp, ExecutedTx};
use models::node::{
    apply_updates, reverse_updates, tx::FranklinTx, Account, AccountId, AccountMap, AccountUpdate,
    AccountUpdates, BlockNumber, Fr, FranklinOp, PriorityOp, TokenId,
};
use models::{Action, ActionType, EncodedProof, Operation, ACTION_COMMIT, ACTION_VERIFY};
use serde_derive::{Deserialize, Serialize};
use std::cmp;
use std::convert::TryInto;
use web3::types::H256;

mod schema;

use crate::schema::*;

use diesel::pg::PgConnection;
use diesel::prelude::*;
use diesel::r2d2::{ConnectionManager, Pool, PoolError, PooledConnection};

use serde_json::value::Value;
use std::env;

<<<<<<< HEAD
use diesel::sql_types::{BigInt, Nullable, Text, Timestamp};
=======
use diesel::sql_types::{BigInt, Bool, Int4, Jsonb, Nullable, Text, Timestamp};
>>>>>>> 2f42a9bd

use itertools::Itertools;
use models::node::AccountAddress;
use std::collections::HashMap;

#[derive(Clone)]
pub struct ConnectionPool {
    pool: Pool<ConnectionManager<PgConnection>>,
}

impl ConnectionPool {
    pub fn new() -> Self {
        let database_url = env::var("DATABASE_URL").expect("DATABASE_URL must be set");
        let max_size = env::var("DB_POOL_SIZE").unwrap_or_else(|_| "10".to_string());
        let max_size = max_size.parse().expect("DB_POOL_SIZE must be integer");
        let manager = ConnectionManager::<PgConnection>::new(database_url);
        let pool = Pool::builder()
            .max_size(max_size)
            .build(manager)
            .expect("Failed to create connection pool");

        Self { pool }
    }

    pub fn access_storage(&self) -> Result<StorageProcessor, PoolError> {
        let connection = self.pool.get()?;
        Ok(StorageProcessor::from_pool(connection))
    }
}

impl Default for ConnectionPool {
    fn default() -> Self {
        Self::new()
    }
}

#[derive(Identifiable, Insertable, QueryableByName, Queryable)]
#[table_name = "accounts"]
struct StorageAccount {
    pub id: i64,
    pub last_block: i64,
    pub nonce: i64,
    pub address: Vec<u8>,
}

#[derive(Identifiable, Insertable, QueryableByName, Queryable, Associations)]
#[belongs_to(StorageAccount, foreign_key = "account_id")]
#[primary_key(account_id, coin_id)]
#[table_name = "balances"]
struct StorageBalance {
    pub account_id: i64,
    pub coin_id: i32,
    pub balance: BigDecimal,
}

#[derive(Debug, Clone, Insertable, QueryableByName, Queryable, Serialize, Deserialize)]
#[table_name = "tokens"]
pub struct Token {
    pub id: i32,
    pub address: String,
    pub symbol: Option<String>,
}

#[derive(Debug, Insertable)]
#[table_name = "account_balance_updates"]
struct StorageAccountUpdateInsert {
    pub account_id: i64,
    pub block_number: i64,
    pub coin_id: i32,
    pub old_balance: BigDecimal,
    pub new_balance: BigDecimal,
    pub old_nonce: i64,
    pub new_nonce: i64,
}

#[derive(Debug, Queryable, QueryableByName)]
#[table_name = "account_balance_updates"]
struct StorageAccountUpdate {
    balance_update_id: i32,
    pub account_id: i64,
    pub block_number: i64,
    pub coin_id: i32,
    pub old_balance: BigDecimal,
    pub new_balance: BigDecimal,
    pub old_nonce: i64,
    pub new_nonce: i64,
}

#[derive(Debug, Insertable, Queryable, QueryableByName)]
#[table_name = "account_creates"]
struct StorageAccountCreation {
    account_id: i64,
    is_create: bool,
    block_number: i64,
    address: Vec<u8>,
    nonce: i64,
}

#[derive(Debug, Insertable)]
#[table_name = "executed_transactions"]
struct NewExecutedTransaction {
    block_number: i64,
    tx_hash: Vec<u8>,
    operation: Option<Value>,
    success: bool,
    fail_reason: Option<String>,
    block_index: Option<i32>,
}

impl NewExecutedTransaction {
    fn prepare_stored_tx(exec_tx: &ExecutedTx, block: BlockNumber) -> Self {
        Self {
            block_number: i64::from(block),
            tx_hash: exec_tx.tx.hash().as_ref().to_vec(),
            operation: exec_tx.op.clone().map(|o| serde_json::to_value(o).unwrap()),
            success: exec_tx.success,
            fail_reason: exec_tx.fail_reason.clone(),
            block_index: exec_tx.block_index.map(|idx| idx as i32),
        }
    }
}

#[derive(Debug, Queryable, QueryableByName)]
#[table_name = "executed_transactions"]
struct StoredExecutedTransaction {
    id: i32,
    block_number: i64,
    tx_hash: Vec<u8>,
    operation: Option<Value>,
    success: bool,
    fail_reason: Option<String>,
    block_index: Option<i32>,
}

impl StoredExecutedTransaction {
    fn into_executed_tx(self, stored_tx: Option<ReadTx>) -> Result<ExecutedTx, failure::Error> {
        if let Some(op) = self.operation {
            let franklin_op: FranklinOp =
                serde_json::from_value(op).expect("Unparsable FranklinOp in db");
            Ok(ExecutedTx {
                tx: franklin_op
                    .try_get_tx()
                    .expect("FranklinOp should not have tx"),
                success: true,
                op: Some(franklin_op),
                fail_reason: None,
                block_index: Some(self.block_index.expect("Block idx should be set") as u32),
            })
        } else if let Some(stored_tx) = stored_tx {
            let tx: FranklinTx = serde_json::from_value(stored_tx.tx).expect("Unparsable tx in db");
            Ok(ExecutedTx {
                tx,
                success: false,
                op: None,
                fail_reason: self.fail_reason,
                block_index: None,
            })
        } else {
            bail!("Unsuccessful tx was lost from db.");
        }
    }
}

#[derive(Debug, Insertable)]
#[table_name = "executed_priority_operations"]
struct NewExecutedPriorityOperation {
    block_number: i64,
    block_index: i32,
    operation: Value,
    priority_op_serialid: i64,
    deadline_block: i64,
    eth_fee: BigDecimal,
    eth_hash: Vec<u8>,
}

impl NewExecutedPriorityOperation {
    fn prepare_stored_priority_op(exec_prior_op: &ExecutedPriorityOp, block: BlockNumber) -> Self {
        Self {
            block_number: i64::from(block),
            block_index: exec_prior_op.block_index as i32,
            operation: serde_json::to_value(&exec_prior_op.op).unwrap(),
            priority_op_serialid: exec_prior_op.priority_op.serial_id as i64,
            deadline_block: exec_prior_op.priority_op.deadline_block as i64,
            eth_fee: exec_prior_op.priority_op.eth_fee.clone(),
            eth_hash: exec_prior_op.priority_op.eth_hash.clone(),
        }
    }
}

#[derive(Debug, Queryable, QueryableByName)]
#[table_name = "executed_priority_operations"]
<<<<<<< HEAD
pub struct StoredExecutedPriorityOperation {
    pub id: i32,
    pub block_number: i64,
    pub block_index: i32,
    pub operation: Value,
    pub priority_op_serialid: i64,
    pub deadline_block: i64,
    pub eth_fee: BigDecimal,
=======
struct StoredExecutedPriorityOperation {
    id: i32,
    block_number: i64,
    block_index: i32,
    operation: Value,
    priority_op_serialid: i64,
    deadline_block: i64,
    eth_fee: BigDecimal,
    eth_hash: Vec<u8>,
>>>>>>> 2f42a9bd
}

impl Into<ExecutedPriorityOp> for StoredExecutedPriorityOperation {
    fn into(self) -> ExecutedPriorityOp {
        let franklin_op: FranklinOp =
            serde_json::from_value(self.operation).expect("Unparsable priority op in db");
        ExecutedPriorityOp {
            priority_op: PriorityOp {
                serial_id: self.priority_op_serialid as u64,
                data: franklin_op
                    .try_get_priority_op()
                    .expect("FranklinOp should have priority op"),
                deadline_block: self.deadline_block as u64,
                eth_fee: self.eth_fee,
                eth_hash: self.eth_hash,
            },
            op: franklin_op,
            block_index: self.block_index as u32,
        }
    }
}

#[derive(Debug, Clone, Serialize, Deserialize)]
pub struct TxReceiptResponse {
    pub tx_hash: String,
    pub block_number: i64,
    pub success: bool,
    pub verified: bool,
    pub fail_reason: Option<String>,
    pub prover_run: Option<ProverRun>,
}

#[derive(Debug, Serialize, Deserialize, Queryable, QueryableByName)]
pub struct TxByHashResponse {
    #[sql_type = "Text"]
    pub tx_type: String, // all

    #[sql_type = "Text"]
    pub from: String, // transfer(from) | deposit(our contract) | withdraw(sender)

    #[sql_type = "Text"]
    pub to: String, // transfer(to) | deposit(sender) | withdraw(our contract)

    #[sql_type = "Int4"]
    pub token: i32, // all

    #[sql_type = "Text"]
    pub amount: String, // all

    #[sql_type = "Nullable<Text>"]
    pub fee: Option<String>, // means Sync fee, not eth. transfer(sync fee), deposit(none), withdraw(Sync fee)

    #[sql_type = "BigInt"]
    pub block_number: i64, // all
}

#[derive(Debug)]
enum StorageAccountDiff {
    BalanceUpdate(StorageAccountUpdate),
    Create(StorageAccountCreation),
    Delete(StorageAccountCreation),
}

impl From<StorageAccountUpdate> for StorageAccountDiff {
    fn from(update: StorageAccountUpdate) -> Self {
        StorageAccountDiff::BalanceUpdate(update)
    }
}

impl From<StorageAccountCreation> for StorageAccountDiff {
    fn from(create: StorageAccountCreation) -> Self {
        if create.is_create {
            StorageAccountDiff::Create(create)
        } else {
            StorageAccountDiff::Delete(create)
        }
    }
}

impl Into<(u32, AccountUpdate)> for StorageAccountDiff {
    fn into(self) -> (u32, AccountUpdate) {
        match self {
            StorageAccountDiff::BalanceUpdate(upd) => (
                upd.account_id as u32,
                AccountUpdate::UpdateBalance {
                    old_nonce: upd.old_nonce as u32,
                    new_nonce: upd.new_nonce as u32,
                    balance_update: (upd.coin_id as TokenId, upd.old_balance, upd.new_balance),
                },
            ),
            StorageAccountDiff::Create(upd) => (
                upd.account_id as u32,
                AccountUpdate::Create {
                    nonce: upd.nonce as u32,
                    address: AccountAddress {
                        data: upd.address.as_slice().try_into().unwrap(),
                    },
                },
            ),
            StorageAccountDiff::Delete(upd) => (
                upd.account_id as u32,
                AccountUpdate::Delete {
                    nonce: upd.nonce as u32,
                    address: AccountAddress {
                        data: upd.address.as_slice().try_into().unwrap(),
                    },
                },
            ),
        }
    }
}

impl StorageAccountDiff {
    fn nonce(&self) -> i64 {
        *match self {
            StorageAccountDiff::BalanceUpdate(StorageAccountUpdate { old_nonce, .. }) => old_nonce,
            StorageAccountDiff::Create(StorageAccountCreation { nonce, .. }) => nonce,
            StorageAccountDiff::Delete(StorageAccountCreation { nonce, .. }) => nonce,
        }
    }

    fn cmp_nonce(&self, other: &Self) -> std::cmp::Ordering {
        let type_cmp_number = |diff: &StorageAccountDiff| -> u32 {
            match diff {
                StorageAccountDiff::Create(..) => 0,
                StorageAccountDiff::BalanceUpdate(..) => 1,
                StorageAccountDiff::Delete(..) => 2,
            }
        };

        self.nonce()
            .cmp(&other.nonce())
            .then(type_cmp_number(self).cmp(&type_cmp_number(other)))
    }

    fn block_number(&self) -> i64 {
        *match self {
            StorageAccountDiff::BalanceUpdate(StorageAccountUpdate { block_number, .. }) => {
                block_number
            }
            StorageAccountDiff::Create(StorageAccountCreation { block_number, .. }) => block_number,
            StorageAccountDiff::Delete(StorageAccountCreation { block_number, .. }) => block_number,
        }
    }
}

#[derive(Debug, Insertable)]
#[table_name = "operations"]
struct NewOperation {
    pub block_number: i64,
    pub action_type: String,
}

#[derive(Debug, Clone, Queryable, QueryableByName)]
#[table_name = "operations"]
pub struct StoredOperation {
    pub id: i64,
    pub block_number: i64,
    pub action_type: String,
    pub created_at: NaiveDateTime,
    pub confirmed: bool,
}

#[derive(Debug, Clone, Queryable, QueryableByName)]
#[table_name = "eth_operations"]
pub struct StorageETHOperation {
    pub id: i64,
    pub op_id: i64,
    pub nonce: i64,
    pub deadline_block: i64,
    pub gas_price: BigDecimal,
    pub tx_hash: String,
    pub confirmed: bool,
}

#[derive(Debug, Insertable)]
#[table_name = "eth_operations"]
struct NewETHOperation {
    op_id: i64,
    nonce: i64,
    deadline_block: i64,
    gas_price: BigDecimal,
    tx_hash: String,
}

#[derive(Debug, Insertable, Queryable)]
#[table_name = "blocks"]
struct StorageBlock {
    number: i64,
    root_hash: String,
    fee_account_id: i64,
    unprocessed_prior_op_before: i64,
    unprocessed_prior_op_after: i64,
}

impl StoredOperation {
    pub fn into_op(self, conn: &StorageProcessor) -> QueryResult<Operation> {
        let block_number = self.block_number as BlockNumber;
        let id = Some(self.id);

        let action = if self.action_type == ActionType::COMMIT.to_string() {
            Action::Commit
        } else if self.action_type == ActionType::VERIFY.to_string() {
            // verify
            let proof = Box::new(conn.load_proof(block_number)?);
            Action::Verify { proof }
        } else {
            unreachable!("Incorrect action type in db");
        };

        let block = conn
            .get_block(block_number)?
            .expect("Block for action does not exist");
        let accounts_updated = conn.load_state_diff_for_block(block_number)?;
        Ok(Operation {
            id,
            action,
            block,
            accounts_updated,
        })
    }
}

#[derive(Debug, Insertable, Queryable, QueryableByName)]
#[table_name = "proofs"]
pub struct NewProof {
    pub block_number: i64,
    pub proof: serde_json::Value,
}

#[derive(Debug, Insertable, Queryable, QueryableByName)]
#[table_name = "proofs"]
pub struct StoredProof {
    pub block_number: i64,
    pub proof: serde_json::Value,
    pub created_at: NaiveDateTime,
}

// Every time before a prover worker starts generating the proof, a prover run is recorded for monitoring purposes
#[derive(Debug, Clone, Insertable, Queryable, QueryableByName, Serialize, Deserialize)]
#[table_name = "prover_runs"]
pub struct ProverRun {
    pub id: i32,
    pub block_number: i64,
    pub worker: Option<String>,
    pub created_at: NaiveDateTime,
    pub updated_at: NaiveDateTime,
}

#[derive(Debug, Insertable, Queryable, QueryableByName)]
#[table_name = "active_provers"]
pub struct ActiveProver {
    pub id: i32,
    pub worker: String,
    pub created_at: NaiveDateTime,
    pub stopped_at: Option<NaiveDateTime>,
}

#[derive(Debug, QueryableByName)]
pub struct IntegerNumber {
    #[sql_type = "BigInt"]
    pub integer_value: i64,
}

#[derive(Debug, Queryable, QueryableByName)]
#[table_name = "server_config"]
pub struct ServerConfig {
    pub id: bool,
    pub contract_addr: Option<String>,
    pub gov_contract_addr: Option<String>,
}

#[derive(Debug, Serialize, Deserialize, QueryableByName)]
pub struct BlockDetails {
    #[sql_type = "BigInt"]
    pub block_number: i64,

    #[sql_type = "Text"]
    pub new_state_root: String,

    #[sql_type = "Nullable<Text>"]
    pub commit_tx_hash: Option<String>,

    #[sql_type = "Nullable<Text>"]
    pub verify_tx_hash: Option<String>,

    #[sql_type = "Timestamp"]
    pub committed_at: NaiveDateTime,

    #[sql_type = "Nullable<Timestamp>"]
    pub verified_at: Option<NaiveDateTime>,
}

#[derive(Insertable)]
#[table_name = "storage_state_update"]
pub struct NewStorageState {
    pub storage_state: String,
}

#[derive(Serialize, Deserialize, Debug, Clone, Queryable, QueryableByName)]
#[table_name = "storage_state_update"]
pub struct StoredStorageState {
    pub id: i32,
    pub storage_state: String,
}

#[derive(Insertable)]
#[table_name = "data_restore_last_watched_eth_block"]
pub struct NewLastWatchedEthBlockNumber {
    pub block_number: String,
}

#[derive(Serialize, Deserialize, Debug, Clone, Queryable, QueryableByName)]
#[table_name = "data_restore_last_watched_eth_block"]
pub struct StoredLastWatchedEthBlockNumber {
    pub id: i32,
    pub block_number: String,
}

#[derive(Insertable)]
#[table_name = "events_state"]
pub struct NewBlockEvent {
    pub block_type: String, // 'Committed', 'Verified'
    pub transaction_hash: Vec<u8>,
    pub block_num: i64,
}

#[derive(Insertable, Serialize, Deserialize, Debug, Clone, Queryable, QueryableByName)]
#[table_name = "events_state"]
pub struct StoredBlockEvent {
    pub id: i32,
    pub block_type: String, // 'Committed', 'Verified'
    pub transaction_hash: Vec<u8>,
    pub block_num: i64,
}

#[derive(Debug, Insertable)]
#[table_name = "franklin_ops"]
pub struct NewFranklinOp {
    pub block_num: i64,
    pub operation: Value,
    pub fee_account: i64,
}

impl NewFranklinOp {
    fn prepare_stored_op(
        franklin_op: &FranklinOp,
        block: BlockNumber,
        fee_account: AccountId,
    ) -> Self {
        Self {
            block_num: i64::from(block),
            operation: serde_json::to_value(franklin_op.clone()).unwrap(),
            fee_account: i64::from(fee_account),
        }
    }
}

#[derive(Debug, Clone, Queryable, QueryableByName)]
#[table_name = "franklin_ops"]
pub struct StoredFranklinOp {
    pub id: i32,
    pub block_num: i64,
    pub operation: Value,
    pub fee_account: i64,
}

impl StoredFranklinOp {
    fn into_franklin_op(self) -> FranklinOp {
        serde_json::from_value(self.operation).expect("Unparsable FranklinOp in db")
    }
}

#[derive(Debug, Clone, Queryable)]
pub struct StoredFranklinOpsBlock {
    pub block_num: BlockNumber,
    pub ops: Vec<FranklinOp>,
    pub fee_account: AccountId,
}

#[derive(Debug, Insertable)]
#[table_name = "mempool"]
struct InsertTx {
    hash: Vec<u8>,
    primary_account_address: Vec<u8>,
    nonce: i64,
    tx: Value,
}

#[derive(Debug, Queryable)]
struct ReadTx {
    hash: Vec<u8>,
    primary_account_address: Vec<u8>,
    nonce: i64,
    tx: Value,
    created_at: NaiveDateTime,
}

#[derive(Debug, Serialize, Deserialize, Fail)]
pub enum TxAddError {
    #[fail(display = "Tx nonce is too low.")]
    NonceTooLow,
    #[fail(display = "Tx signature is incorrect.")]
    InvalidSignature,
    #[fail(display = "Tx is incorrect")]
    IncorrectTx,
}

#[derive(Debug, Serialize, Deserialize)]
pub struct AccountTransaction {
    tx: Value,
    tx_hash: String,
    success: bool,
    fail_reason: Option<String>,
    committed: bool,
    verified: bool,
}

enum ConnectionHolder {
    Pooled(PooledConnection<ConnectionManager<PgConnection>>),
    Direct(PgConnection),
}

pub struct StorageProcessor {
    conn: ConnectionHolder,
}

fn restore_account(
    stored_account: StorageAccount,
    stored_balances: Vec<StorageBalance>,
) -> (AccountId, Account) {
    let mut account = Account::default();
    for b in stored_balances.into_iter() {
        assert_eq!(b.account_id, stored_account.id);
        account.set_balance(b.coin_id as TokenId, b.balance);
    }
    account.nonce = stored_account.nonce as u32;
    account.address = AccountAddress {
        data: stored_account.address.as_slice().try_into().unwrap(),
    };
    (stored_account.id as u32, account)
}

pub struct StoredAccountState {
    pub committed: Option<(AccountId, Account)>,
    pub verified: Option<(AccountId, Account)>,
}

impl StorageProcessor {
    pub fn establish_connection() -> ConnectionResult<Self> {
        let database_url = env::var("DATABASE_URL").expect("DATABASE_URL must be set");
        let connection = PgConnection::establish(&database_url)?; //.expect(&format!("Error connecting to {}", database_url));
        Ok(Self {
            conn: ConnectionHolder::Direct(connection),
        })
    }

    pub fn from_pool(conn: PooledConnection<ConnectionManager<PgConnection>>) -> Self {
        Self {
            conn: ConnectionHolder::Pooled(conn),
        }
    }

    fn conn(&self) -> &PgConnection {
        match self.conn {
            ConnectionHolder::Pooled(ref conn) => conn,
            ConnectionHolder::Direct(ref conn) => conn,
        }
    }

    pub fn load_config(&self) -> QueryResult<ServerConfig> {
        use crate::schema::server_config::dsl::*;
        server_config.first(self.conn())
    }

    /// Execute an operation: store op, modify state accordingly, load additional data and meta tx info
    /// - Commit => store account updates
    /// - Verify => apply account updates
    pub fn execute_operation(&self, op: &Operation) -> QueryResult<Operation> {
        self.conn().transaction(|| {
            match &op.action {
                Action::Commit => {
                    self.commit_state_update(op.block.block_number, &op.accounts_updated)?;
                    self.save_block(&op.block)?;
                }
                Action::Verify { .. } => self.apply_state_update(op.block.block_number)?,
            };

            let stored: StoredOperation = diesel::insert_into(operations::table)
                .values(&NewOperation {
                    block_number: i64::from(op.block.block_number),
                    action_type: op.action.to_string(),
                })
                .get_result(self.conn())?;
            stored.into_op(self)
        })
    }

    fn save_block(&self, block: &Block) -> QueryResult<()> {
        self.conn().transaction(|| {
            self.save_block_transactions(block)?;

            let new_block = StorageBlock {
                number: i64::from(block.block_number),
                root_hash: block.new_root_hash.to_hex(),
                fee_account_id: i64::from(block.fee_account),
                unprocessed_prior_op_before: block.processed_priority_ops.0 as i64,
                unprocessed_prior_op_after: block.processed_priority_ops.1 as i64,
            };

            diesel::insert_into(blocks::table)
                .values(&new_block)
                .execute(self.conn())?;

            Ok(())
        })
    }

    pub fn save_block_transactions(&self, block: &Block) -> QueryResult<()> {
        for block_tx in block.block_transactions.iter() {
            match block_tx {
                ExecutedOperations::Tx(tx) => {
                    let stored_tx =
                        NewExecutedTransaction::prepare_stored_tx(tx, block.block_number);
                    diesel::insert_into(executed_transactions::table)
                        .values(&stored_tx)
                        .execute(self.conn())?;
                }
                ExecutedOperations::PriorityOp(prior_op) => {
                    let stored_priority_op =
                        NewExecutedPriorityOperation::prepare_stored_priority_op(
                            prior_op,
                            block.block_number,
                        );
                    diesel::insert_into(executed_priority_operations::table)
                        .values(&stored_priority_op)
                        .execute(self.conn())?;
                }
            }
        }
        Ok(())
    }

<<<<<<< HEAD
    // TODO: dvush - revive it later
    //    pub fn get_priority_op_receipt(&self, op_id: i64) -> QueryResult<PriorityOpReceiptResponse> {
    //        // TODO: jazzandrock maybe use one db query(?).
    //        let stored_executed_prior_op = executed_priority_operations::table
    //            .filter(executed_priority_operations::priority_op_serialid.eq(op_id))
    //            .first::<StoredExecutedPriorityOperation>(self.conn())
    //            .optional()?;
    //
    //        match stored_executed_prior_op {
    //            Some(stored_executed_prior_op) => {
    //                let prover_run: Option<ProverRun> = prover_runs::table
    //                    .filter(prover_runs::block_number.eq(stored_executed_prior_op.block_number))
    //                    .first::<ProverRun>(self.conn())
    //                    .optional()?;
    //
    //                let commit = operations::table
    //                    .filter(operations::block_number.eq(stored_executed_prior_op.block_number))
    //                    .filter(operations::action_type.eq(ActionType::COMMIT.to_string()))
    //                    .first::<StoredOperation>(self.conn())
    //                    .optional()?;
    //
    //                let confirm = operations::table
    //                    .filter(operations::block_number.eq(stored_executed_prior_op.block_number))
    //                    .filter(operations::action_type.eq(ActionType::VERIFY.to_string()))
    //                    .first::<StoredOperation>(self.conn())
    //                    .optional()?;
    //
    //                Ok(PriorityOpReceiptResponse {
    //                    committed: commit.is_some(),
    //                    verified: confirm.is_some(),
    //                    prover_run,
    //                })
    //            }
    //            None => Ok(PriorityOpReceiptResponse {
    //                committed: false,
    //                verified: false,
    //                prover_run: None,
    //            }),
    //        }
    //    }

    // TODO: dvush - revive it later
    //    pub fn get_account_transactions_history(
    //        &self,
    //        address: &AccountAddress,
    //        offset: i64,
    //        limit: i64,
    //    ) -> QueryResult<Vec<TransactionsHistoryItem>> {
    //        // TODO: txs are not ordered
    //        let query = format!(
    //            "
    //            select
    //                encode(hash, 'hex') as hash,
    //                pq_id,
    //                tx,
    //                success,
    //                fail_reason,
    //                coalesce(commited, false) as commited,
    //                coalesce(verified, false) as verified
    //            from (
    //                select
    //                    *
    //                from (
    //                    select
    //                        tx,
    //                        hash,
    //                        null as pq_id,
    //                        success,
    //                        fail_reason,
    //                        block_number
    //                    from
    //                        mempool
    //                    left join
    //                        executed_transactions
    //                    on
    //                        tx_hash = hash
    //                    where
    //                        encode(primary_account_address, 'hex') = '{address}'
    //                        or
    //                        tx->>'to' = '0x{address}'
    //                    union all
    //                    select
    //                        operation as tx,
    //                        null as hash,
    //                        priority_op_serialid as pq_id,
    //                        null as success,
    //                        null as fail_reason,
    //                        block_number
    //                    from
    //                        executed_priority_operations
    //                    where
    //                        operation->'priority_op'->>'account' = '0x{address}') t
    //                order by
    //                    block_number desc
    //                offset
    //                    {offset}
    //                limit
    //                    {limit}
    //            ) t
    //            left join
    //                crosstab($$
    //                    select
    //                        block_number as rowid,
    //                        action_type as category,
    //                        true as values
    //                    from
    //                        operations
    //                    order by
    //                        block_number
    //                    $$) t3 (
    //                        block_number bigint,
    //                        commited boolean,
    //                        verified boolean)
    //            using
    //                (block_number)
    //            ",
    //            address = hex::encode(address.data),
    //            offset = offset,
    //            limit = limit
    //        );
    //
    //        diesel::sql_query(query).load::<TransactionsHistoryItem>(self.conn())
    //    }
=======
    pub fn get_priority_op_receipt(&self, op_id: i64) -> QueryResult<PriorityOpReceiptResponse> {
        // TODO: jazzandrock maybe use one db query(?).
        let stored_executed_prior_op = executed_priority_operations::table
            .filter(executed_priority_operations::priority_op_serialid.eq(op_id))
            .first::<StoredExecutedPriorityOperation>(self.conn())
            .optional()?;

        match stored_executed_prior_op {
            Some(stored_executed_prior_op) => {
                let prover_run: Option<ProverRun> = prover_runs::table
                    .filter(prover_runs::block_number.eq(stored_executed_prior_op.block_number))
                    .first::<ProverRun>(self.conn())
                    .optional()?;

                let commit = operations::table
                    .filter(operations::block_number.eq(stored_executed_prior_op.block_number))
                    .filter(operations::action_type.eq("Commit"))
                    .first::<StoredOperation>(self.conn())
                    .optional()?;

                let confirm = operations::table
                    .filter(operations::block_number.eq(stored_executed_prior_op.block_number))
                    .filter(operations::action_type.eq("Verify"))
                    .first::<StoredOperation>(self.conn())
                    .optional()?;

                Ok(PriorityOpReceiptResponse {
                    committed: commit.is_some(),
                    verified: confirm.is_some(),
                    prover_run,
                })
            }
            None => Ok(PriorityOpReceiptResponse {
                committed: false,
                verified: false,
                prover_run: None,
            }),
        }
    }

    pub fn get_tx_by_hash(&self, hash: &[u8]) -> QueryResult<Option<TxByHashResponse>> {
        // TODO: Maybe move the transformations to api_server?

        // first check executed_transactions
        let tx: Option<StoredExecutedTransaction> = executed_transactions::table
            .filter(executed_transactions::tx_hash.eq(hash))
            .first(self.conn())
            .optional()?;

        if let Some(tx) = tx {
            let block_number = tx.block_number;
            let operation = tx.operation.unwrap_or_else(|| {
                debug!("operation empty in executed_transactions");
                Value::default()
            });

            let tx_type = operation["type"].as_str().unwrap_or("unknown type");
            let tx_token = operation["tx"]["token"].as_i64().unwrap_or(-1);
            let tx_amount = operation["tx"]["amount"]
                .as_str()
                .unwrap_or("unknown amount");

            let (tx_from, tx_to, tx_fee) = match tx_type {
                "Withdraw" => (
                    operation["tx"]["account"]
                        .as_str()
                        .unwrap_or("unknown from")
                        .to_string(),
                    operation["tx"]["eth_address"]
                        .as_str()
                        .unwrap_or("unknown to")
                        .to_string(),
                    operation["tx"]["fee"].as_str().map(|v| v.to_string()),
                ),
                "Transfer" | "TransferToNew" => (
                    operation["tx"]["from"]
                        .as_str()
                        .unwrap_or("unknown from")
                        .to_string(),
                    operation["tx"]["to"]
                        .as_str()
                        .unwrap_or("unknown to")
                        .to_string(),
                    operation["tx"]["fee"].as_str().map(|v| v.to_string()),
                ),
                &_ => (
                    "unknown from".to_string(),
                    "unknown to".to_string(),
                    Some("unknown fee".to_string()),
                ),
            };

            let tx_type_user = if tx_type == "TransferToNew" {
                "Transfer"
            } else {
                tx_type
            };

            return Ok(Some(TxByHashResponse {
                tx_type: tx_type_user.to_string(),
                from: tx_from,
                to: tx_to,
                token: tx_token as i32,
                amount: tx_amount.to_string(),
                fee: tx_fee,
                block_number,
            }));
        };

        // then check executed_priority_operations
        let tx: Option<StoredExecutedPriorityOperation> = executed_priority_operations::table
            .filter(executed_priority_operations::eth_hash.eq(hash))
            .first(self.conn())
            .optional()?;

        if let Some(tx) = tx {
            let operation = tx.operation;
            let block_number = tx.block_number;

            let tx_type = operation["type"].as_str().unwrap_or("unknown type");
            let tx_token = operation["priority_op"]["token"]
                .as_i64()
                .expect("must be here");
            let tx_amount = operation["priority_op"]["amount"]
                .as_str()
                .unwrap_or("unknown amount");

            let (tx_from, tx_to, tx_fee) = match tx_type {
                "Deposit" => (
                    operation["priority_op"]["sender"]
                        .as_str()
                        .unwrap_or("unknown from")
                        .to_string(),
                    operation["priority_op"]["account"]
                        .as_str()
                        .unwrap_or("unknown to")
                        .to_string(),
                    operation["priority_op"]["fee"]
                        .as_str()
                        .map(|v| v.to_string()),
                ),
                &_ => (
                    "unknown from".to_string(),
                    "unknown to".to_string(),
                    Some("unknown fee".to_string()),
                ),
            };

            return Ok(Some(TxByHashResponse {
                tx_type: tx_type.to_string(),
                from: tx_from,
                to: tx_to,
                token: tx_token as i32,
                amount: tx_amount.to_string(),
                fee: tx_fee,
                block_number,
            }));
        };

        Ok(None)
    }

    pub fn get_account_transactions_history(
        &self,
        address: &AccountAddress,
        offset: i64,
        limit: i64,
    ) -> QueryResult<Vec<TransactionsHistoryItem>> {
        // TODO: txs are not ordered
        let query = format!(
            "
            select
                encode(hash, 'hex') as hash,
                pq_id,
                tx,
                success,
                fail_reason,
                coalesce(commited, false) as commited,
                coalesce(verified, false) as verified
            from (
                select 
                    *
                from (
                    select
                        tx,
                        hash,
                        null as pq_id,
                        success,
                        fail_reason,
                        block_number
                    from
                        mempool
                    left join 
                        executed_transactions
                    on 
                        tx_hash = hash
                    where 
                        encode(primary_account_address, 'hex') = '{address}'
                        or 
                        tx->>'to' = '0x{address}'
                    union all
                    select 
                        operation as tx,
                        eth_hash as hash,
                        priority_op_serialid as pq_id,
                        null as success,
                        null as fail_reason,
                        block_number
                    from 
                        executed_priority_operations
                    where 
                        operation->'priority_op'->>'account' = '0x{address}') t
                order by
                    block_number desc
                offset 
                    {offset}
                limit 
                    {limit}
            ) t
            left join
                crosstab($$
                    select 
                        block_number as rowid, 
                        action_type as category, 
                        true as values 
                    from 
                        operations
                    order by
                        block_number
                    $$) t3 (
                        block_number bigint, 
                        commited boolean, 
                        verified boolean)
            using 
                (block_number)
            ",
            address = hex::encode(address.data),
            offset = offset,
            limit = limit
        );

        diesel::sql_query(query).load::<TransactionsHistoryItem>(self.conn())
    }
>>>>>>> 2f42a9bd

    pub fn get_account_transactions(
        &self,
        address: &AccountAddress,
    ) -> QueryResult<Vec<AccountTransaction>> {
        let all_txs: Vec<_> = mempool::table
            .filter(mempool::primary_account_address.eq(address.data.to_vec()))
            .left_join(
                executed_transactions::table.on(executed_transactions::tx_hash.eq(mempool::hash)),
            )
            .left_join(
                operations::table
                    .on(operations::block_number.eq(executed_transactions::block_number)),
            )
            .load::<(
                ReadTx,
                Option<StoredExecutedTransaction>,
                Option<StoredOperation>,
            )>(self.conn())?;

        let res = all_txs
            .into_iter()
            .group_by(|(mempool_tx, _, _)| mempool_tx.hash.clone())
            .into_iter()
            .map(|(_op_id, mut group_iter)| {
                // TODO: replace the query with pivot
                let (mempool_tx, executed_tx, operation) = group_iter.next().unwrap();
                let mut res = AccountTransaction {
                    tx: mempool_tx.tx,
                    tx_hash: hex::encode(mempool_tx.hash.as_slice()),
                    success: false,
                    fail_reason: None,
                    committed: false,
                    verified: false,
                };
                if let Some(executed_tx) = executed_tx {
                    res.success = executed_tx.success;
                    res.fail_reason = executed_tx.fail_reason;
                }
                if let Some(operation) = operation {
                    if operation.action_type == ActionType::COMMIT.to_string() {
                        res.committed = operation.confirmed;
                    } else {
                        res.verified = operation.confirmed;
                    }
                }
                if let Some((_mempool_tx, _executed_tx, operation)) = group_iter.next() {
                    if let Some(operation) = operation {
                        if operation.action_type == ActionType::COMMIT.to_string() {
                            res.committed = operation.confirmed;
                        } else {
                            res.verified = operation.confirmed;
                        }
                    };
                }
                res
            })
            .collect::<Vec<AccountTransaction>>();

        Ok(res)
    }

    pub fn get_block(&self, block: BlockNumber) -> QueryResult<Option<Block>> {
        let stored_block = if let Some(block) = blocks::table
            .find(i64::from(block))
            .first::<StorageBlock>(self.conn())
            .optional()?
        {
            block
        } else {
            return Ok(None);
        };

        let block_transactions = self.get_block_executed_ops(block)?;

        Ok(Some(Block {
            block_number: block,
            new_root_hash: Fr::from_hex(&stored_block.root_hash).expect("Unparsable root hash"),
            fee_account: stored_block.fee_account_id as AccountId,
            block_transactions,
            processed_priority_ops: (
                stored_block.unprocessed_prior_op_before as u64,
                stored_block.unprocessed_prior_op_after as u64,
            ),
        }))
    }

    pub fn get_block_executed_ops(
        &self,
        block: BlockNumber,
    ) -> QueryResult<Vec<ExecutedOperations>> {
        self.conn().transaction(|| {
            let mut executed_operations = Vec::new();

            let stored_executed_txs: Vec<_> = executed_transactions::table
                .left_join(mempool::table.on(executed_transactions::tx_hash.eq(mempool::hash)))
                .filter(executed_transactions::block_number.eq(i64::from(block)))
                .load::<(StoredExecutedTransaction, Option<ReadTx>)>(self.conn())?;
            let executed_txs = stored_executed_txs
                .into_iter()
                .filter_map(|(stored_exec, stored_tx)| stored_exec.into_executed_tx(stored_tx).ok())
                .map(|tx| ExecutedOperations::Tx(Box::new(tx)));
            executed_operations.extend(executed_txs);

            let stored_executed_prior_ops: Vec<_> = executed_priority_operations::table
                .filter(executed_priority_operations::block_number.eq(i64::from(block)))
                .load::<StoredExecutedPriorityOperation>(self.conn())?;
            let executed_prior_ops = stored_executed_prior_ops
                .into_iter()
                .map(|op| ExecutedOperations::PriorityOp(Box::new(op.into())));
            executed_operations.extend(executed_prior_ops);

            executed_operations.sort_by_key(|exec_op| {
                match exec_op {
                    ExecutedOperations::Tx(tx) => {
                        if let Some(idx) = tx.block_index {
                            idx
                        } else {
                            // failed operations are at the end.
                            u32::max_value()
                        }
                    }
                    ExecutedOperations::PriorityOp(op) => op.block_index,
                }
            });

            Ok(executed_operations)
        })
    }

    pub fn get_executed_priority_op(
        &self,
        priority_op_id: u32,
    ) -> QueryResult<Option<StoredExecutedPriorityOperation>> {
        executed_priority_operations::table
            .filter(
                executed_priority_operations::priority_op_serialid.eq(i64::from(priority_op_id)),
            )
            .first::<StoredExecutedPriorityOperation>(self.conn())
            .optional()
    }

    pub fn get_block_operations(&self, block: BlockNumber) -> QueryResult<Vec<FranklinOp>> {
        let executed_ops = self.get_block_executed_ops(block)?;
        Ok(executed_ops
            .into_iter()
            .filter_map(|exec_op| match exec_op {
                ExecutedOperations::Tx(tx) => tx.op,
                ExecutedOperations::PriorityOp(priorop) => Some(priorop.op),
            })
            .collect())
    }

    pub fn commit_state_update(
        &self,
        block_number: u32,
        accounts_updated: &[(u32, AccountUpdate)],
    ) -> QueryResult<()> {
        self.conn().transaction(|| {
            for (id, upd) in accounts_updated.iter() {
                debug!(
                    "Committing state update for account {} in block {}",
                    id, block_number
                );
                match *upd {
                    AccountUpdate::Create { ref address, nonce } => {
                        diesel::insert_into(account_creates::table)
                            .values(&StorageAccountCreation {
                                account_id: i64::from(*id),
                                is_create: true,
                                block_number: i64::from(block_number),
                                address: address.data.to_vec(),
                                nonce: i64::from(nonce),
                            })
                            .execute(self.conn())?;
                    }
                    AccountUpdate::Delete { ref address, nonce } => {
                        diesel::insert_into(account_creates::table)
                            .values(&StorageAccountCreation {
                                account_id: i64::from(*id),
                                is_create: false,
                                block_number: i64::from(block_number),
                                address: address.data.to_vec(),
                                nonce: i64::from(nonce),
                            })
                            .execute(self.conn())?;
                    }
                    AccountUpdate::UpdateBalance {
                        balance_update: (token, ref old_balance, ref new_balance),
                        old_nonce,
                        new_nonce,
                    } => {
                        diesel::insert_into(account_balance_updates::table)
                            .values(&StorageAccountUpdateInsert {
                                account_id: i64::from(*id),
                                block_number: i64::from(block_number),
                                coin_id: i32::from(token),
                                old_balance: old_balance.clone(),
                                new_balance: new_balance.clone(),
                                old_nonce: i64::from(old_nonce),
                                new_nonce: i64::from(new_nonce),
                            })
                            .execute(self.conn())?;
                    }
                }
            }
            Ok(())
        })
    }

    pub fn apply_state_update(&self, block_number: u32) -> QueryResult<()> {
        info!("Applying state update for block: {}", block_number);
        self.conn().transaction(|| {
            let account_balance_diff = account_balance_updates::table
                .filter(account_balance_updates::block_number.eq(&(i64::from(block_number))))
                .load::<StorageAccountUpdate>(self.conn())?;

            let account_creation_diff = account_creates::table
                .filter(account_creates::block_number.eq(&(i64::from(block_number))))
                .load::<StorageAccountCreation>(self.conn())?;

            let account_updates: Vec<StorageAccountDiff> = {
                let mut account_diff = Vec::new();
                account_diff.extend(
                    account_balance_diff
                        .into_iter()
                        .map(StorageAccountDiff::from),
                );
                account_diff.extend(
                    account_creation_diff
                        .into_iter()
                        .map(StorageAccountDiff::from),
                );
                account_diff.sort_by(|l, r| l.cmp_nonce(r));
                account_diff
            };

            debug!("Sorted account update list: {:?}", account_updates);

            for acc_update in account_updates.into_iter() {
                match acc_update {
                    StorageAccountDiff::BalanceUpdate(upd) => {
                        let storage_balance = StorageBalance {
                            coin_id: upd.coin_id,
                            account_id: upd.account_id,
                            balance: upd.new_balance.clone(),
                        };
                        insert_into(balances::table)
                            .values(&storage_balance)
                            .on_conflict((balances::coin_id, balances::account_id))
                            .do_update()
                            .set(balances::balance.eq(upd.new_balance))
                            .execute(self.conn())?;

                        update(accounts::table.filter(accounts::id.eq(upd.account_id)))
                            .set((
                                accounts::last_block.eq(upd.block_number),
                                accounts::nonce.eq(upd.new_nonce),
                            ))
                            .execute(self.conn())?;
                    }

                    StorageAccountDiff::Create(upd) => {
                        let storage_account = StorageAccount {
                            id: upd.account_id,
                            last_block: upd.block_number,
                            nonce: upd.nonce,
                            address: upd.address,
                        };
                        insert_into(accounts::table)
                            .values(&storage_account)
                            .execute(self.conn())?;
                    }

                    StorageAccountDiff::Delete(upd) => {
                        delete(accounts::table.filter(accounts::id.eq(upd.account_id)))
                            .execute(self.conn())?;
                    }
                }
            }

            Ok(())
        })
    }

    pub fn load_committed_state(&self, block: Option<u32>) -> QueryResult<(u32, AccountMap)> {
        self.conn().transaction(|| {
            let (verif_block, mut accounts) = self.load_verified_state()?;

            // Fetch updates from blocks: verif_block +/- 1, ... , block
            if let Some((block, state_diff)) = self.load_state_diff(verif_block, block)? {
                debug!("Loaded state diff: {:#?}", state_diff);
                apply_updates(&mut accounts, state_diff.clone());
                Ok((block, accounts))
            } else {
                Ok((verif_block, accounts))
            }
        })
    }

    pub fn load_verified_state(&self) -> QueryResult<(u32, AccountMap)> {
        self.conn().transaction(|| {
            let accounts: Vec<StorageAccount> = accounts::table.load(self.conn())?;
            let balances: Vec<Vec<StorageBalance>> = StorageBalance::belonging_to(&accounts)
                .load(self.conn())?
                .grouped_by(&accounts);
            let last_block = accounts
                .iter()
                .map(|a| a.last_block as u32)
                .max()
                .unwrap_or(0);

            let account_map: AccountMap = accounts
                .into_iter()
                .zip(balances.into_iter())
                .map(|(stored_account, balances)| {
                    let (id, account) = restore_account(stored_account, balances);
                    (id, account)
                })
                .collect();

            Ok((last_block, account_map))
        })
    }

    /// Returns updates, and block number such that
    /// if we apply this updates to state of the block #(from_block) we will have state of the block
    /// #(returned block number)
    /// returned block number is either to_block, last commited block before to_block, (if to_block == None
    /// we assume to_bloc = +Inf)
    pub fn load_state_diff(
        &self,
        from_block: u32,
        to_block: Option<u32>,
    ) -> QueryResult<Option<(u32, AccountUpdates)>> {
        self.conn().transaction(|| {
            let (to_block, unbounded) = if let Some(to_block) = to_block {
                (to_block, false)
            } else {
                (0, true)
            };

            let (time_forward, start_block, end_block) = if unbounded {
                (true, from_block, 0)
            } else {
                (
                    from_block <= to_block,
                    cmp::min(from_block, to_block),
                    cmp::max(from_block, to_block),
                )
            };

            let account_balance_diff = account_balance_updates::table
                .filter(
                    account_balance_updates::block_number
                        .gt(&(i64::from(start_block)))
                        .and(
                            account_balance_updates::block_number
                                .le(&(i64::from(end_block)))
                                .or(unbounded),
                        ),
                )
                .load::<StorageAccountUpdate>(self.conn())?;
            let account_creation_diff = account_creates::table
                .filter(
                    account_creates::block_number
                        .gt(&(i64::from(start_block)))
                        .and(
                            account_creates::block_number
                                .le(&(i64::from(end_block)))
                                .or(unbounded),
                        ),
                )
                .load::<StorageAccountCreation>(self.conn())?;

            debug!(
                "Loading state diff: forward: {}, start_block: {}, end_block: {}, unbounded: {}",
                time_forward, start_block, end_block, unbounded
            );
            debug!("Loaded account balance diff: {:#?}", account_balance_diff);
            debug!("Loaded account creation diff: {:#?}", account_creation_diff);

            let (mut account_updates, last_block) = {
                let mut account_diff = Vec::new();
                account_diff.extend(
                    account_balance_diff
                        .into_iter()
                        .map(StorageAccountDiff::from),
                );
                account_diff.extend(
                    account_creation_diff
                        .into_iter()
                        .map(StorageAccountDiff::from),
                );
                let last_block = account_diff
                    .iter()
                    .map(|acc| acc.block_number())
                    .max()
                    .unwrap_or(0);
                account_diff.sort_by(|l, r| l.cmp_nonce(r));
                (
                    account_diff
                        .into_iter()
                        .map(|d| d.into())
                        .collect::<AccountUpdates>(),
                    last_block as u32,
                )
            };

            if !time_forward {
                reverse_updates(&mut account_updates);
            }

            let block_after_updates = if time_forward { last_block } else { to_block };

            if !account_updates.is_empty() {
                Ok(Some((block_after_updates, account_updates)))
            } else {
                Ok(None)
            }
        })
    }

    /// loads the state of accounts updated in a specific block
    pub fn load_state_diff_for_block(&self, block_number: u32) -> QueryResult<AccountUpdates> {
        self.load_state_diff(block_number - 1, Some(block_number))
            .map(|diff| diff.unwrap_or_default().1)
    }

    pub fn load_stored_op_with_block_number(
        &self,
        block_number: BlockNumber,
        action_type: ActionType,
    ) -> Option<StoredOperation> {
        use crate::schema::operations::dsl;
        dsl::operations
            .filter(dsl::block_number.eq(i64::from(block_number)))
            .filter(dsl::action_type.eq(action_type.to_string().as_str()))
            .get_result(self.conn())
            .ok()
    }

    pub fn load_block_range(
        &self,
        max_block: BlockNumber,
        limit: u32,
    ) -> QueryResult<Vec<BlockDetails>> {
        let query = format!(
            "
            with eth_ops as (
            	select
            		operations.block_number,
            		eth_operations.tx_hash,
            		operations.action_type,
            		operations.created_at
            	from operations
            		left join eth_operations on eth_operations.op_id = operations.id
            )
            select
            	blocks.number as block_number,
            	blocks.root_hash as new_state_root,
            	commited.tx_hash as commit_tx_hash,
            	verified.tx_hash as verify_tx_hash,
            	commited.created_at as committed_at,
            	verified.created_at as verified_at
            from blocks
            inner join eth_ops commited on
            	commited.block_number = blocks.number and commited.action_type = 'COMMIT'
            left join eth_ops verified on
            	verified.block_number = blocks.number and verified.action_type = 'VERIFY'
            where
            	blocks.number <= {max_block}
            order by blocks.number desc
            limit {limit};
        ",
            max_block = i64::from(max_block),
            limit = i64::from(limit)
        );
        diesel::sql_query(query).load(self.conn())
    }

    pub fn handle_search(&self, query: String) -> Option<BlockDetails> {
        let block_number = query.parse::<i64>().unwrap_or(i64::max_value());
        let l_query = query.to_lowercase();
        let sql_query = format!(
            "
                        with eth_ops as (
            	select
            		operations.block_number,
            		eth_operations.tx_hash,
            		operations.action_type,
            		operations.created_at
            	from operations
            		left join eth_operations on eth_operations.op_id = operations.id
            )
            select
            	blocks.number as block_number,
            	blocks.root_hash as new_state_root,
            	commited.tx_hash as commit_tx_hash,
            	verified.tx_hash as verify_tx_hash,
            	commited.created_at as committed_at,
            	verified.created_at as verified_at
            from blocks
            inner join eth_ops commited on
            	commited.block_number = blocks.number and commited.action_type = 'COMMIT'
            left join eth_ops verified on
            	verified.block_number = blocks.number and verified.action_type = 'VERIFY'
            where false
                or lower(commited.tx_hash) = $1
                or lower(verified.tx_hash) = $1
                or lower(blocks.root_hash) = $1
                or blocks.number = {block_number}
            order by blocks.number desc
            limit 1;
        ",
            block_number = block_number
        );
        diesel::sql_query(sql_query)
            .bind::<Text, _>(l_query)
            .get_result(self.conn())
            .ok()
    }

    pub fn load_commit_op(&self, block_number: BlockNumber) -> Option<Operation> {
        let op = self.load_stored_op_with_block_number(block_number, ActionType::COMMIT);
        op.and_then(|r| r.into_op(self).ok())
    }

    pub fn load_committed_block(&self, block_number: BlockNumber) -> Option<Block> {
        self.load_commit_op(block_number).map(|r| r.block)
    }

    pub fn load_unsent_ops(&self) -> QueryResult<Vec<Operation>> {
        self.conn().transaction(|| {
            let ops: Vec<_> = operations::table
                .left_join(eth_operations::table.on(eth_operations::op_id.eq(operations::id)))
                .filter(eth_operations::id.is_null())
                .order(operations::id.asc())
                .load::<(StoredOperation, Option<StorageETHOperation>)>(self.conn())?;
            ops.into_iter().map(|(o, _)| o.into_op(self)).collect()
        })
    }

    pub fn load_sent_unconfirmed_ops(
        &self,
    ) -> QueryResult<Vec<(Operation, Vec<StorageETHOperation>)>> {
        self.conn().transaction(|| {
            let ops: Vec<_> = operations::table
                .filter(eth_operations::confirmed.eq(false))
                .inner_join(eth_operations::table.on(eth_operations::op_id.eq(operations::id)))
                .order(operations::id.asc())
                .load::<(StoredOperation, StorageETHOperation)>(self.conn())?;
            let mut ops_with_eth_actions = Vec::new();
            for (op, eth_op) in ops.into_iter() {
                ops_with_eth_actions.push((op.into_op(self)?, eth_op));
            }
            Ok(ops_with_eth_actions
                .into_iter()
                .group_by(|(o, _)| o.id.unwrap())
                .into_iter()
                .map(|(_op_id, group_iter)| {
                    let fold_result = group_iter.fold(
                        (None, Vec::new()),
                        |(mut accum_op, mut accum_eth_ops): (Option<Operation>, _),
                         (op, eth_op)| {
                            if let Some(accum_op) = accum_op.as_ref() {
                                assert_eq!(accum_op.id, op.id);
                            } else {
                                accum_op = Some(op);
                            }
                            accum_eth_ops.push(eth_op);

                            (accum_op, accum_eth_ops)
                        },
                    );
                    (fold_result.0.unwrap(), fold_result.1)
                })
                .collect())
        })
    }

    pub fn save_operation_eth_tx(
        &self,
        op_id: i64,
        hash: H256,
        deadline_block: u64,
        nonce: u32,
        gas_price: BigDecimal,
    ) -> QueryResult<()> {
        insert_into(eth_operations::table)
            .values(&NewETHOperation {
                op_id,
                nonce: i64::from(nonce),
                deadline_block: deadline_block as i64,
                gas_price,
                tx_hash: format!("{:#x}", hash),
            })
            .execute(self.conn())
            .map(drop)
    }

    pub fn confirm_eth_tx(&self, hash: &H256) -> QueryResult<()> {
        self.conn().transaction(|| {
            update(
                eth_operations::table.filter(eth_operations::tx_hash.eq(format!("{:#x}", hash))),
            )
            .set(eth_operations::confirmed.eq(true))
            .execute(self.conn())
            .map(drop)?;
            let (op, _) = operations::table
                .inner_join(eth_operations::table.on(eth_operations::op_id.eq(operations::id)))
                .filter(eth_operations::tx_hash.eq(format!("{:#x}", hash)))
                .first::<(StoredOperation, StorageETHOperation)>(self.conn())?;

            update(operations::table.filter(operations::id.eq(op.id)))
                .set(operations::confirmed.eq(true))
                .execute(self.conn())
                .map(drop)
        })
    }

    pub fn load_unverified_commitments(&self) -> QueryResult<Vec<Operation>> {
        self.conn().transaction(|| {
            let ops: Vec<StoredOperation> = diesel::sql_query(
                "
                SELECT * FROM operations
                WHERE action_type = 'COMMIT'
                AND block_number > (
                    SELECT COALESCE(max(block_number), 0)  
                    FROM operations 
                    WHERE action_type = 'VERIFY'
                )
            ",
            )
            .load(self.conn())?;
            ops.into_iter().map(|o| o.into_op(self)).collect()
        })
    }

    fn get_account_and_last_block(
        &self,
        account_id: AccountId,
    ) -> QueryResult<(i64, Option<Account>)> {
        self.conn().transaction(|| {
            if let Some(account) = accounts::table
                .find(i64::from(account_id))
                .first::<StorageAccount>(self.conn())
                .optional()?
            {
                let balances: Vec<StorageBalance> =
                    StorageBalance::belonging_to(&account).load(self.conn())?;

                let last_block = account.last_block;
                let (_, account) = restore_account(account, balances);
                Ok((last_block, Some(account)))
            } else {
                Ok((0, None))
            }
        })
    }

    // Verified, commited states.
    pub fn account_state_by_address(
        &self,
        address: &AccountAddress,
    ) -> QueryResult<StoredAccountState> {
        let account_create_record = account_creates::table
            .filter(account_creates::address.eq(address.data.to_vec()))
            .filter(account_creates::is_create.eq(true))
            .order(account_creates::block_number.desc())
            .first::<StorageAccountCreation>(self.conn())
            .optional()?;

        let account_id = if let Some(account_create_record) = account_create_record {
            account_create_record.account_id as AccountId
        } else {
            return Ok(StoredAccountState {
                committed: None,
                verified: None,
            });
        };

        let commited = self
            .last_committed_state_for_account(account_id)?
            .map(|a| (account_id, a));
        let verified = self
            .last_verified_state_for_account(account_id)?
            .map(|a| (account_id, a));
        Ok(StoredAccountState {
            committed: commited,
            verified,
        })
    }

    pub fn tx_receipt(&self, hash: &[u8]) -> QueryResult<Option<TxReceiptResponse>> {
        self.conn().transaction(|| {
            let tx = executed_transactions::table
                .filter(executed_transactions::tx_hash.eq(hash))
                .first::<StoredExecutedTransaction>(self.conn())
                .optional()?;

            if let Some(tx) = tx {
                let commited = operations::table
                    .filter(operations::block_number.eq(tx.block_number))
                    .filter(operations::action_type.eq(ActionType::COMMIT.to_string()))
                    .first::<StoredOperation>(self.conn())
                    .optional()?
                    .is_some();

                if !commited {
                    return Ok(None);
                }

                let verified = operations::table
                    .filter(operations::block_number.eq(tx.block_number))
                    .filter(operations::action_type.eq(ActionType::VERIFY.to_string()))
                    .first::<StoredOperation>(self.conn())
                    .optional()?
                    .map(|v| v.confirmed)
                    .unwrap_or(false);

                let prover_run: Option<ProverRun> = prover_runs::table
                    .filter(prover_runs::block_number.eq(tx.block_number))
                    .first::<ProverRun>(self.conn())
                    .optional()?;

                Ok(Some(TxReceiptResponse {
                    tx_hash: hex::encode(&hash),
                    block_number: tx.block_number,
                    success: tx.success,
                    verified,
                    fail_reason: tx.fail_reason,
                    prover_run,
                }))
            } else {
                Ok(None)
            }
        })
    }

    pub fn last_committed_state_for_account(
        &self,
        account_id: AccountId,
    ) -> QueryResult<Option<models::node::Account>> {
        self.conn().transaction(|| {
            let (last_block, account) = self.get_account_and_last_block(account_id)?;

            let account_balance_diff: Vec<StorageAccountUpdate> = {
                account_balance_updates::table
                    .filter(account_balance_updates::account_id.eq(&(i64::from(account_id))))
                    .filter(account_balance_updates::block_number.gt(&last_block))
                    .load::<StorageAccountUpdate>(self.conn())?
            };

            let account_creation_diff: Vec<StorageAccountCreation> = {
                account_creates::table
                    .filter(account_creates::account_id.eq(&(i64::from(account_id))))
                    .filter(account_creates::block_number.gt(&last_block))
                    .load::<StorageAccountCreation>(self.conn())?
            };

            let account_diff = {
                let mut account_diff = Vec::new();
                account_diff.extend(
                    account_balance_diff
                        .into_iter()
                        .map(StorageAccountDiff::from),
                );
                account_diff.extend(
                    account_creation_diff
                        .into_iter()
                        .map(StorageAccountDiff::from),
                );
                account_diff.sort_by(|l, r| l.cmp_nonce(r));
                account_diff
                    .into_iter()
                    .map(|upd| upd.into())
                    .collect::<AccountUpdates>()
            };

            Ok(account_diff
                .into_iter()
                .map(|(_, upd)| upd)
                .fold(account, Account::apply_update))
        })
    }

    pub fn last_verified_state_for_account(
        &self,
        account_id: AccountId,
    ) -> QueryResult<Option<models::node::Account>> {
        let (_, account) = self.get_account_and_last_block(account_id)?;
        Ok(account)
    }

    pub fn count_outstanding_proofs(&self, after_block: BlockNumber) -> QueryResult<u32> {
        use crate::schema::executed_transactions::dsl::*;
        let count: i64 = executed_transactions
            .filter(block_number.gt(i64::from(after_block)))
            .select(count_star())
            .first(self.conn())?;
        Ok(count as u32)
    }

    pub fn count_total_transactions(&self) -> QueryResult<u32> {
        let count_tx: i64 = executed_transactions::table
            .filter(executed_transactions::success.eq(true))
            .select(count_star())
            .first(self.conn())?;
        let prior_ops: i64 = executed_priority_operations::table
            .select(count_star())
            .first(self.conn())?;
        Ok((count_tx + prior_ops) as u32)
    }

    pub fn get_last_committed_block(&self) -> QueryResult<BlockNumber> {
        use crate::schema::operations::dsl::*;
        operations
            .select(max(block_number))
            .filter(action_type.eq(ACTION_COMMIT))
            .get_result::<Option<i64>>(self.conn())
            .map(|max| max.unwrap_or(0) as BlockNumber)
    }

    pub fn get_last_verified_block(&self) -> QueryResult<BlockNumber> {
        use crate::schema::operations::dsl::*;
        operations
            .select(max(block_number))
            .filter(action_type.eq(ACTION_VERIFY))
            .get_result::<Option<i64>>(self.conn())
            .map(|max| max.unwrap_or(0) as BlockNumber)
    }

    pub fn fetch_prover_job(
        &self,
        worker_: &str,
        timeout_seconds: usize,
    ) -> QueryResult<Option<ProverRun>> {
        self.conn().transaction(|| {
            sql_query("LOCK TABLE prover_runs IN EXCLUSIVE MODE").execute(self.conn())?;
            let job: Option<BlockNumber> = diesel::sql_query(format!("
                    SELECT min(block_number) as integer_value FROM operations o
                    WHERE action_type = 'COMMIT'
                    AND block_number >
                        (SELECT COALESCE(max(block_number),0) FROM operations WHERE action_type = 'VERIFY')
                    AND NOT EXISTS 
                        (SELECT * FROM proofs WHERE block_number = o.block_number)
                    AND NOT EXISTS
                        (SELECT * FROM prover_runs 
                            WHERE block_number = o.block_number AND (now() - updated_at) < interval '{} seconds')
                ", timeout_seconds))
                .get_result::<Option<IntegerNumber>>(self.conn())?
                .map(|i| i.integer_value as BlockNumber);
            if let Some(block_number_) = job {
                // let to_store = NewProverRun{
                //     block_number: i64::from(block_number),
                //     worker: worker.to_string(),
                // };
                use crate::schema::prover_runs::dsl::*;
                let inserted: ProverRun = insert_into(prover_runs)
                    .values(&vec![(
                        block_number.eq(i64::from(block_number_) ),
                        worker.eq(worker_.to_string())
                    )])
                    .get_result(self.conn())?;
                Ok(Some(inserted))
            } else {
                Ok(None)
            }
        })
    }

    pub fn update_prover_job(&self, job_id: i32) -> QueryResult<()> {
        use crate::schema::prover_runs::dsl::*;

        let target = prover_runs.filter(id.eq(job_id));
        diesel::update(target)
            .set(updated_at.eq(now))
            .execute(self.conn())
            .map(|_| ())
    }

    pub fn register_prover(&self, worker_: &str) -> QueryResult<i32> {
        use crate::schema::active_provers::dsl::*;
        let inserted: ActiveProver = insert_into(active_provers)
            .values(&vec![(worker.eq(worker_.to_string()))])
            .get_result(self.conn())?;
        Ok(inserted.id)
    }

    pub fn record_prover_stop(&self, prover_id: i32) -> QueryResult<()> {
        use crate::schema::active_provers::dsl::*;

        let target = active_provers.filter(id.eq(prover_id));
        diesel::update(target)
            .set(stopped_at.eq(now))
            .execute(self.conn())
            .map(|_| ())
    }

    /// Store the timestamp of the prover finish and the proof
    pub fn store_proof(
        &self,
        block_number: BlockNumber,
        proof: &EncodedProof,
    ) -> QueryResult<usize> {
        let to_store = NewProof {
            block_number: i64::from(block_number),
            proof: serde_json::to_value(proof).unwrap(),
        };
        use crate::schema::proofs::dsl::proofs;
        insert_into(proofs).values(&to_store).execute(self.conn())
    }

    pub fn load_proof(&self, block_number: BlockNumber) -> QueryResult<EncodedProof> {
        use crate::schema::proofs::dsl;
        let stored: StoredProof = dsl::proofs
            .filter(dsl::block_number.eq(i64::from(block_number)))
            .get_result(self.conn())?;
        Ok(serde_json::from_value(stored.proof).unwrap())
    }

    pub fn save_events_state(&self, events: &[NewBlockEvent]) -> QueryResult<()> {
        for event in events.iter() {
            diesel::insert_into(events_state::table)
                .values(event)
                .execute(self.conn())?;
        }
        Ok(())
    }

    pub fn delete_events_state(&self) -> QueryResult<()> {
        diesel::delete(events_state::table).execute(self.conn())?;
        Ok(())
    }

    pub fn load_committed_events_state(&self) -> QueryResult<Vec<StoredBlockEvent>> {
        let events = events_state::table
            .filter(events_state::block_type.eq("Committed".to_string()))
            .order(events_state::block_num.asc())
            .load::<StoredBlockEvent>(self.conn())?;
        Ok(events)
    }

    pub fn load_verified_events_state(&self) -> QueryResult<Vec<StoredBlockEvent>> {
        let events = events_state::table
            .filter(events_state::block_type.eq("Verified".to_string()))
            .order(events_state::block_num.asc())
            .load::<StoredBlockEvent>(self.conn())?;
        Ok(events)
    }

    pub fn save_storage_state(&self, state: &NewStorageState) -> QueryResult<()> {
        diesel::insert_into(storage_state_update::table)
            .values(state)
            .execute(self.conn())?;
        Ok(())
    }

    pub fn delete_data_restore_storage_state_status(&self) -> QueryResult<()> {
        diesel::delete(storage_state_update::table).execute(self.conn())?;
        Ok(())
    }

    pub fn load_storage_state(&self) -> QueryResult<StoredStorageState> {
        storage_state_update::table.first(self.conn())
    }

    pub fn save_last_watched_block_number(
        &self,
        number: &NewLastWatchedEthBlockNumber,
    ) -> QueryResult<()> {
        diesel::insert_into(data_restore_last_watched_eth_block::table)
            .values(number)
            .execute(self.conn())?;
        Ok(())
    }

    pub fn delete_last_watched_block_number(&self) -> QueryResult<()> {
        diesel::delete(data_restore_last_watched_eth_block::table).execute(self.conn())?;
        Ok(())
    }

    pub fn load_last_watched_block_number(&self) -> QueryResult<StoredLastWatchedEthBlockNumber> {
        data_restore_last_watched_eth_block::table.first(self.conn())
    }

    pub fn save_franklin_ops_block(
        &self,
        ops: &[FranklinOp],
        block_num: BlockNumber,
        fee_account: AccountId,
    ) -> QueryResult<()> {
        for op in ops.iter() {
            let stored_op = NewFranklinOp::prepare_stored_op(&op, block_num, fee_account);
            diesel::insert_into(franklin_ops::table)
                .values(&stored_op)
                .execute(self.conn())?;
        }
        Ok(())
    }

    pub fn delete_franklin_ops(&self) -> QueryResult<()> {
        diesel::delete(franklin_ops::table).execute(self.conn())?;
        Ok(())
    }

    pub fn load_franklin_ops_blocks(&self) -> QueryResult<Vec<StoredFranklinOpsBlock>> {
        let stored_operations = franklin_ops::table
            .order(franklin_ops::id.asc())
            .load::<StoredFranklinOp>(self.conn())?;
        let ops_blocks: Vec<StoredFranklinOpsBlock> = stored_operations
            .into_iter()
            .group_by(|op| op.block_num)
            .into_iter()
            .map(|(_, stored_ops)| {
                // let stored_ops = group.clone();
                // let mut ops: Vec<FranklinOp> = vec![];
                let mut block_num: i64 = 0;
                let mut fee_account: i64 = 0;
                let ops: Vec<FranklinOp> = stored_ops
                    .map(|stored_op| {
                        block_num = stored_op.block_num;
                        fee_account = stored_op.fee_account;
                        stored_op.into_franklin_op()
                    })
                    .collect();
                StoredFranklinOpsBlock {
                    block_num: block_num as u32,
                    ops,
                    fee_account: fee_account as u32,
                }
            })
            .collect();
        Ok(ops_blocks)
    }

    pub fn update_tree_state(
        &self,
        block_number: BlockNumber,
        updates: &[(u32, AccountUpdate)],
    ) -> QueryResult<()> {
        self.commit_state_update(block_number, &updates)?;
        self.apply_state_update(block_number)?;
        Ok(())
    }

    pub fn load_tree_state(&self) -> QueryResult<(u32, AccountMap)> {
        Ok(self.load_verified_state()?)
    }

    pub fn delete_tree_state(&self) -> QueryResult<()> {
        diesel::delete(balances::table).execute(self.conn())?;
        diesel::delete(accounts::table).execute(self.conn())?;
        diesel::delete(account_creates::table).execute(self.conn())?;
        diesel::delete(account_balance_updates::table).execute(self.conn())?;
        Ok(())
    }

    pub fn store_token(&self, id: TokenId, address: &str, symbol: Option<&str>) -> QueryResult<()> {
        let new_token = Token {
            id: i32::from(id),
            address: address.to_string(),
            symbol: symbol.map(String::from),
        };
        diesel::insert_into(tokens::table)
            .values(&new_token)
            .on_conflict_do_nothing()
            .execute(self.conn())
            .map(drop)
    }

    pub fn load_tokens(&self) -> QueryResult<HashMap<TokenId, Token>> {
        let tokens = tokens::table
            .order(tokens::id.asc())
            .load::<Token>(self.conn())?;
        Ok(tokens.into_iter().map(|t| (t.id as TokenId, t)).collect())
    }

    pub fn mempool_get_size(&self) -> QueryResult<usize> {
        mempool::table
            .select(count(mempool::primary_account_address))
            .execute(self.conn())
    }

    pub fn mempool_add_tx(&self, tx: &FranklinTx) -> QueryResult<Result<(), TxAddError>> {
        if !tx.check_signature() {
            return Ok(Err(TxAddError::InvalidSignature));
        }

        if !tx.check_correctness() {
            return Ok(Err(TxAddError::IncorrectTx));
        }

        let StoredAccountState {
            committed: commited_state,
            ..
        } = self.account_state_by_address(&tx.account())?;
        let lowest_possible_nonce = commited_state
            .map(|(_, a)| a.nonce as u32)
            .unwrap_or_default();
        if tx.nonce() < lowest_possible_nonce {
            return Ok(Err(TxAddError::NonceTooLow));
        }

        let tx_failed = executed_transactions::table
            .filter(executed_transactions::tx_hash.eq(tx.hash().as_ref().to_vec()))
            .filter(executed_transactions::success.eq(false))
            .first::<StoredExecutedTransaction>(self.conn())
            .optional()?;
        // Remove executed tx from db
        if let Some(tx_failed) = tx_failed {
            diesel::delete(
                executed_transactions::table.filter(executed_transactions::id.eq(tx_failed.id)),
            )
            .execute(self.conn())?;
        } else {
            // TODO Check tx and add only txs with valid nonce.
            insert_into(mempool::table)
                .values(&InsertTx {
                    hash: tx.hash().as_ref().to_vec(),
                    primary_account_address: tx.account().data.to_vec(),
                    nonce: i64::from(tx.nonce()),
                    tx: serde_json::to_value(tx).unwrap(),
                })
                .execute(self.conn())
                .map(drop)?;
        }

        Ok(Ok(()))
    }

    pub fn get_pending_txs(&self, address: &AccountAddress) -> QueryResult<Vec<FranklinTx>> {
        let StoredAccountState {
            committed: commited_state,
            ..
        } = self.account_state_by_address(address)?;
        let commited_nonce = commited_state
            .map(|(_, a)| i64::from(a.nonce))
            .unwrap_or_default();

        let pending_txs: Vec<_> = mempool::table
            .filter(mempool::primary_account_address.eq(address.data.to_vec()))
            .filter(mempool::nonce.ge(commited_nonce))
            .left_join(
                executed_transactions::table.on(executed_transactions::tx_hash.eq(mempool::hash)),
            )
            .filter(executed_transactions::tx_hash.is_null())
            .load::<(ReadTx, Option<StoredExecutedTransaction>)>(self.conn())?;

        Ok(pending_txs
            .into_iter()
            .map(|(stored_tx, _)| serde_json::from_value(stored_tx.tx).unwrap())
            .collect())
    }

    pub fn mempool_get_txs(&self, max_size: usize) -> QueryResult<Vec<FranklinTx>> {
        //TODO use "gaps and islands" sql solution for this.
        let query = mempool::table
            .left_join(
                executed_transactions::table.on(executed_transactions::tx_hash.eq(mempool::hash)),
            )
            .filter(executed_transactions::tx_hash.is_null())
            .left_join(accounts::table.on(accounts::address.eq(mempool::primary_account_address)))
            .filter(
                accounts::nonce
                    .is_null()
                    .or(mempool::nonce.ge(accounts::nonce)),
            )
            .order(mempool::created_at.asc())
            .limit(max_size as i64);

        let stored_txs: Vec<_> = query.load::<(
            ReadTx,
            Option<StoredExecutedTransaction>,
            Option<StorageAccount>,
        )>(self.conn())?;

        Ok(stored_txs
            .into_iter()
            .map(|stored_tx| serde_json::from_value(stored_tx.0.tx).unwrap())
            .collect())
    }
}

#[cfg(test)]
/// This tests require empty DB setup and ignored by default
/// use `franklin db-test-reset`/`franklin db-test` script to run them
mod test {
    use super::*;
    use diesel::Connection;

    fn acc_create_updates(
        id: u32,
        balance: u32,
        nonce: u32,
    ) -> impl Iterator<Item = (u32, AccountUpdate)> {
        let mut a = models::node::account::Account::default();
        a.nonce = nonce;
        let old_balance = a.get_balance(0).clone();
        a.set_balance(0, BigDecimal::from(balance));
        let new_balance = a.get_balance(0).clone();
        vec![
            (
                id,
                AccountUpdate::Create {
                    nonce: a.nonce,
                    address: a.address,
                },
            ),
            (
                id,
                AccountUpdate::UpdateBalance {
                    old_nonce: a.nonce,
                    new_nonce: a.nonce,
                    balance_update: (0, old_balance, new_balance),
                },
            ),
        ]
        .into_iter()
    }

    #[test]
    #[cfg_attr(not(feature = "db_test"), ignore)]
    // Here we create updates for blocks 1,2,3 (commit 3 blocks)
    // We apply updates for blocks 1,2 (verify 2 blocks)
    // Make sure that we can get state for all blocks.
    fn test_commit_rewind() {
        let _ = env_logger::try_init();

        let pool = ConnectionPool::new();
        let conn = pool.access_storage().unwrap();
        conn.conn().begin_test_transaction().unwrap(); // this will revert db after test

        let (accounts_block_1, updates_block_1) = {
            let mut accounts = AccountMap::default();
            let updates = {
                let mut updates = Vec::new();
                updates.extend(acc_create_updates(1, 1, 2));
                updates.extend(acc_create_updates(2, 2, 4));
                updates.extend(acc_create_updates(3, 3, 8));
                updates
            };
            apply_updates(&mut accounts, updates.clone());
            (accounts, updates)
        };

        let (accounts_block_2, updates_block_2) = {
            let mut accounts = accounts_block_1.clone();
            let updates = {
                let mut updates = Vec::new();
                updates.extend(acc_create_updates(4, 1, 2));
                updates.extend(acc_create_updates(5, 2, 4));
                updates.extend(acc_create_updates(6, 3, 8));
                updates
            };
            apply_updates(&mut accounts, updates.clone());
            (accounts, updates)
        };
        let (accounts_block_3, updates_block_3) = {
            let mut accounts = accounts_block_2.clone();
            let updates = {
                let mut updates = Vec::new();
                updates.extend(acc_create_updates(7, 1, 2));
                updates.extend(acc_create_updates(8, 2, 4));
                updates.extend(acc_create_updates(9, 3, 8));
                updates
            };
            apply_updates(&mut accounts, updates.clone());
            (accounts, updates)
        };

        conn.commit_state_update(1, &updates_block_1).unwrap();
        conn.commit_state_update(2, &updates_block_2).unwrap();
        conn.commit_state_update(3, &updates_block_3).unwrap();

        let (block, state) = conn.load_committed_state(Some(1)).unwrap();
        assert_eq!(block, 1);
        assert_eq!(state, accounts_block_1);

        let (block, state) = conn.load_committed_state(Some(2)).unwrap();
        assert_eq!(block, 2);
        assert_eq!(state, accounts_block_2);

        let (block, state) = conn.load_committed_state(Some(3)).unwrap();
        assert_eq!(block, 3);
        assert_eq!(state, accounts_block_3);

        conn.apply_state_update(1).unwrap();
        conn.apply_state_update(2).unwrap();

        let (block, state) = conn.load_committed_state(Some(1)).unwrap();
        assert_eq!(block, 1);
        assert_eq!(state, accounts_block_1);

        let (block, state) = conn.load_committed_state(Some(2)).unwrap();
        assert_eq!(block, 2);
        assert_eq!(state, accounts_block_2);

        let (block, state) = conn.load_committed_state(Some(3)).unwrap();
        assert_eq!(block, 3);
        assert_eq!(state, accounts_block_3);

        let (block, state) = conn.load_committed_state(None).unwrap();
        assert_eq!(block, 3);
        assert_eq!(state, accounts_block_3);
    }

    #[test]
    #[cfg_attr(not(feature = "db_test"), ignore)]
    // TODO: Implement
    fn test_eth_sender_storage() {}

    #[test]
    #[cfg_attr(not(feature = "db_test"), ignore)]
    fn test_store_proof() {
        let pool = ConnectionPool::new();
        let conn = pool.access_storage().unwrap();
        conn.conn().begin_test_transaction().unwrap(); // this will revert db after test

        assert!(conn.load_proof(1).is_err());

        let proof = EncodedProof::default();
        assert!(conn.store_proof(1, &proof).is_ok());

        let loaded = conn.load_proof(1).expect("must load proof");
        assert_eq!(loaded, proof);
    }

    #[test]
    #[cfg_attr(not(feature = "db_test"), ignore)]
    fn test_store_proof_reqs() {
        let pool = ConnectionPool::new();
        let conn = pool.access_storage().unwrap();
        conn.conn().begin_test_transaction().unwrap(); // this will revert db after test

        conn.execute_operation(&dummy_op(Action::Commit, 1))
            .unwrap();

        let pending = conn.load_unverified_commitments().unwrap();
        assert_eq!(pending.len(), 1);

        conn.execute_operation(&dummy_op(
            Action::Verify {
                proof: Box::new(EncodedProof::default()),
            },
            1,
        ))
        .unwrap();

        let pending = conn.load_unverified_commitments().unwrap();
        assert_eq!(pending.len(), 0);
    }

    fn dummy_op(action: Action, block_number: BlockNumber) -> Operation {
        Operation {
            id: None,
            action,
            block: Block {
                block_number,
                new_root_hash: Fr::default(),
                fee_account: 0,
                block_transactions: Vec::new(),
                processed_priority_ops: (0, 0),
            },
            accounts_updated: AccountUpdates::default(),
        }
    }
}<|MERGE_RESOLUTION|>--- conflicted
+++ resolved
@@ -39,11 +39,7 @@
 use serde_json::value::Value;
 use std::env;
 
-<<<<<<< HEAD
-use diesel::sql_types::{BigInt, Nullable, Text, Timestamp};
-=======
-use diesel::sql_types::{BigInt, Bool, Int4, Jsonb, Nullable, Text, Timestamp};
->>>>>>> 2f42a9bd
+use diesel::sql_types::{BigInt, Nullable, Text, Timestamp, Int4, Jsonb, Bool};
 
 use itertools::Itertools;
 use models::node::AccountAddress;
@@ -235,7 +231,6 @@
 
 #[derive(Debug, Queryable, QueryableByName)]
 #[table_name = "executed_priority_operations"]
-<<<<<<< HEAD
 pub struct StoredExecutedPriorityOperation {
     pub id: i32,
     pub block_number: i64,
@@ -244,17 +239,7 @@
     pub priority_op_serialid: i64,
     pub deadline_block: i64,
     pub eth_fee: BigDecimal,
-=======
-struct StoredExecutedPriorityOperation {
-    id: i32,
-    block_number: i64,
-    block_index: i32,
-    operation: Value,
-    priority_op_serialid: i64,
-    deadline_block: i64,
-    eth_fee: BigDecimal,
-    eth_hash: Vec<u8>,
->>>>>>> 2f42a9bd
+    pub eth_hash: Vec<u8>,
 }
 
 impl Into<ExecutedPriorityOp> for StoredExecutedPriorityOperation {
@@ -285,6 +270,14 @@
     pub verified: bool,
     pub fail_reason: Option<String>,
     pub prover_run: Option<ProverRun>,
+}
+
+// TODO: jazzandrock add more info(?)
+#[derive(Debug, Serialize, Deserialize)]
+pub struct PriorityOpReceiptResponse {
+    committed: bool,
+    verified: bool,
+    prover_run: Option<ProverRun>,
 }
 
 #[derive(Debug, Serialize, Deserialize, Queryable, QueryableByName)]
@@ -682,6 +675,30 @@
     conn: ConnectionHolder,
 }
 
+#[derive(Debug, Serialize, Deserialize, QueryableByName)]
+pub struct TransactionsHistoryItem {
+    #[sql_type = "Nullable<Text>"]
+    pub hash: Option<String>,
+
+    #[sql_type = "Nullable<BigInt>"]
+    pub pq_id: Option<i64>,
+
+    #[sql_type = "Jsonb"]
+    pub tx: Value,
+
+    #[sql_type = "Nullable<Bool>"]
+    pub success: Option<bool>,
+
+    #[sql_type = "Nullable<Text>"]
+    pub fail_reason: Option<String>,
+
+    #[sql_type = "Bool"]
+    pub commited: bool,
+
+    #[sql_type = "Bool"]
+    pub verified: bool,
+}
+
 fn restore_account(
     stored_account: StorageAccount,
     stored_balances: Vec<StorageBalance>,
@@ -798,131 +815,6 @@
         Ok(())
     }
 
-<<<<<<< HEAD
-    // TODO: dvush - revive it later
-    //    pub fn get_priority_op_receipt(&self, op_id: i64) -> QueryResult<PriorityOpReceiptResponse> {
-    //        // TODO: jazzandrock maybe use one db query(?).
-    //        let stored_executed_prior_op = executed_priority_operations::table
-    //            .filter(executed_priority_operations::priority_op_serialid.eq(op_id))
-    //            .first::<StoredExecutedPriorityOperation>(self.conn())
-    //            .optional()?;
-    //
-    //        match stored_executed_prior_op {
-    //            Some(stored_executed_prior_op) => {
-    //                let prover_run: Option<ProverRun> = prover_runs::table
-    //                    .filter(prover_runs::block_number.eq(stored_executed_prior_op.block_number))
-    //                    .first::<ProverRun>(self.conn())
-    //                    .optional()?;
-    //
-    //                let commit = operations::table
-    //                    .filter(operations::block_number.eq(stored_executed_prior_op.block_number))
-    //                    .filter(operations::action_type.eq(ActionType::COMMIT.to_string()))
-    //                    .first::<StoredOperation>(self.conn())
-    //                    .optional()?;
-    //
-    //                let confirm = operations::table
-    //                    .filter(operations::block_number.eq(stored_executed_prior_op.block_number))
-    //                    .filter(operations::action_type.eq(ActionType::VERIFY.to_string()))
-    //                    .first::<StoredOperation>(self.conn())
-    //                    .optional()?;
-    //
-    //                Ok(PriorityOpReceiptResponse {
-    //                    committed: commit.is_some(),
-    //                    verified: confirm.is_some(),
-    //                    prover_run,
-    //                })
-    //            }
-    //            None => Ok(PriorityOpReceiptResponse {
-    //                committed: false,
-    //                verified: false,
-    //                prover_run: None,
-    //            }),
-    //        }
-    //    }
-
-    // TODO: dvush - revive it later
-    //    pub fn get_account_transactions_history(
-    //        &self,
-    //        address: &AccountAddress,
-    //        offset: i64,
-    //        limit: i64,
-    //    ) -> QueryResult<Vec<TransactionsHistoryItem>> {
-    //        // TODO: txs are not ordered
-    //        let query = format!(
-    //            "
-    //            select
-    //                encode(hash, 'hex') as hash,
-    //                pq_id,
-    //                tx,
-    //                success,
-    //                fail_reason,
-    //                coalesce(commited, false) as commited,
-    //                coalesce(verified, false) as verified
-    //            from (
-    //                select
-    //                    *
-    //                from (
-    //                    select
-    //                        tx,
-    //                        hash,
-    //                        null as pq_id,
-    //                        success,
-    //                        fail_reason,
-    //                        block_number
-    //                    from
-    //                        mempool
-    //                    left join
-    //                        executed_transactions
-    //                    on
-    //                        tx_hash = hash
-    //                    where
-    //                        encode(primary_account_address, 'hex') = '{address}'
-    //                        or
-    //                        tx->>'to' = '0x{address}'
-    //                    union all
-    //                    select
-    //                        operation as tx,
-    //                        null as hash,
-    //                        priority_op_serialid as pq_id,
-    //                        null as success,
-    //                        null as fail_reason,
-    //                        block_number
-    //                    from
-    //                        executed_priority_operations
-    //                    where
-    //                        operation->'priority_op'->>'account' = '0x{address}') t
-    //                order by
-    //                    block_number desc
-    //                offset
-    //                    {offset}
-    //                limit
-    //                    {limit}
-    //            ) t
-    //            left join
-    //                crosstab($$
-    //                    select
-    //                        block_number as rowid,
-    //                        action_type as category,
-    //                        true as values
-    //                    from
-    //                        operations
-    //                    order by
-    //                        block_number
-    //                    $$) t3 (
-    //                        block_number bigint,
-    //                        commited boolean,
-    //                        verified boolean)
-    //            using
-    //                (block_number)
-    //            ",
-    //            address = hex::encode(address.data),
-    //            offset = offset,
-    //            limit = limit
-    //        );
-    //
-    //        diesel::sql_query(query).load::<TransactionsHistoryItem>(self.conn())
-    //    }
-=======
     pub fn get_priority_op_receipt(&self, op_id: i64) -> QueryResult<PriorityOpReceiptResponse> {
         // TODO: jazzandrock maybe use one db query(?).
         let stored_executed_prior_op = executed_priority_operations::table
@@ -1103,7 +995,7 @@
                 coalesce(commited, false) as commited,
                 coalesce(verified, false) as verified
             from (
-                select 
+                select
                     *
                 from (
                     select
@@ -1115,16 +1007,16 @@
                         block_number
                     from
                         mempool
-                    left join 
+                    left join
                         executed_transactions
-                    on 
+                    on
                         tx_hash = hash
-                    where 
+                    where
                         encode(primary_account_address, 'hex') = '{address}'
-                        or 
+                        or
                         tx->>'to' = '0x{address}'
                     union all
-                    select 
+                    select
                         operation as tx,
                         eth_hash as hash,
                         priority_op_serialid as pq_id,
@@ -1166,7 +1058,6 @@
 
         diesel::sql_query(query).load::<TransactionsHistoryItem>(self.conn())
     }
->>>>>>> 2f42a9bd
 
     pub fn get_account_transactions(
         &self,
