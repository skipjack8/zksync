//! Storage crate provides the interfaces to interact with the database.
//! The backend database used in this crate is `Postgres`, and interaction
//! with it is based on the `diesel` crate.
//!
//! The essential structure of this crate is the `StorageProcessor`, which
//! holds down the connection to the database and provides abstract interfaces
//! to modify it (called `Schema`s).
//!
//! # Crate Architecture Overview
//!
//! This crate can be divided into three logical parts:
//! - Connection utilities. Tools to establish connections to the database,
//!   stored in the `connection` module.
//! - `Schema`s. Schema is a logically extracted access to the part of
//!   the database, e.g. `ethereum` (which contains methods to store the
//!   information about interaction with the Ethereum blockchain).
//! - `StorageProcessor`. A structure that connects the two points above
//!   into one user-friendly interface.
//!
//! Most of schema modules contain at least two files:
//! - `mod.rs`, which contains the schema itself.
//! - `records.rs`, which contains the representation of the associated database
//!   tables as structures.
//!
//! The latter ones usually don't contain any logic other than the structures
//! declarations, and all the logic is contained in either schema (for most
//! modules), or in an additional helper module (e.g. in the `chain/block` module).
//!
//! # Schema Hierarchy
//!
//! There are the following sets of schemas:
//!
//! - config, for the server config.
//! - data_restore, for the data_restore crate.
//! - ethereum, for the data associated with the Ethereum blockchain.
//! - prover, for the data on prover jobs, proofs, etc.
//! - tokens, for storing and loading known tokens.
//! - chain - the biggest one, which includes several schemas for the ZKSync sidechain itself.
//!
//! The chain module includes the following schemas:
//!
//! - account, for storing and loading account data.
//! - block, the main one, which implements the logic of the block creation.
//! - mempool, the auxiliary wrapper over a mempool table.
//! - operations, the transactions storage.
//! - operations_ext, a set of getters for the operations, more specific and convenient to use than operations has.
//! - state, basically the sidechain state manager (which includes the applying of the state changes).
//! - stats, other auxiliary schema which provides additional getters for the database stats.
//!
//! If you have to add a method, and can't decide which schema it belongs to, use the following logic:
//!
//! 1. Will your method be used by different modules? If no (e.g. it'll be only used by `eth_sender` or `data_restore`),
//!    then mind adding method to high-level schema (you may even create a new one, if it makes sense).
//!    If yes, probably it affects the sidechain state, and you should choose one of the `chain` schemas.
//! 2. Will your method be used by other schemas? If yes, choose one of the "low-level" schemas, like `operations,
//!    or `account`.
//! 3. Is your method is some form of convenient getter? If so, `operations_ext` may be suitable.
//! 4. Otherwise, it probably should be in `block` (for high-level interaction), `state` (for ZKSync tables update that
//!    are not low-level enough for other modules), or a new schema (if none of existing ones fit your needs).
//!
//! # Testing Approach
//!
//! Tests for the storage use the actual empty Postgres database.
//! Because of that, these tests are disabled by default, to run them you must use
//! `zksync db-test` (or `zksync db-test-no-reset`, if this is not a first run)
//! command, which will setup the database and enable the tests by passing a feature flag.
//!
//! Tests are implemented in a form of "test transactions", which are database transactions
//! that will never be committed. Thus it is not required to clear the database after running
//! tests. Also the database used for tests is different than the database used for `server`,
//! thus one should not fear to overwrite any important data by running the tests.

#[macro_use]
extern crate diesel;

// Built-in deps
use std::env;
// External imports
use diesel::pg::PgConnection;
use diesel::prelude::*;
use diesel::r2d2::{ConnectionManager, PooledConnection};
// Workspace imports
// Local imports
use crate::connection::{holder::ConnectionHolder, recoverable_connection::RecoverableConnection};

mod schema;
#[cfg(test)]
mod tests;

pub mod chain;
pub mod config;
pub mod connection;
pub mod data_restore;
pub mod diff;
pub mod ethereum;
pub mod prover;
pub mod tokens;

pub use crate::connection::ConnectionPool;

/// Storage processor is the main storage interaction point.
/// It holds down the connection (either direct or pooled) to the database
/// and provide methods to obtain different storage schemas.
#[derive(Debug)]
pub struct StorageProcessor {
    conn: ConnectionHolder,
}

impl StorageProcessor {
    /// Creates a `StorageProcessor` using an unique sole connection to the database.
    pub fn establish_connection() -> ConnectionResult<Self> {
        let database_url = env::var("DATABASE_URL").expect("DATABASE_URL must be set");
        let connection = RecoverableConnection::establish(&database_url)?; //.expect(&format!("Error connecting to {}", database_url));
        Ok(Self {
            conn: ConnectionHolder::Direct(connection),
        })
    }

    /// Creates a `StorageProcessor` using a pool of connections.
    /// This method borrows one of the connections from the pool, and releases it
    /// after `drop`.
    pub fn from_pool(
        conn: PooledConnection<ConnectionManager<RecoverableConnection<PgConnection>>>,
    ) -> Self {
        Self {
            conn: ConnectionHolder::Pooled(conn),
        }
    }

    /// Gains access to the `Chain` schemas.
    pub fn chain(&self) -> chain::ChainIntermediator<'_> {
        chain::ChainIntermediator(self)
    }

    /// Gains access to the `Config` schema.
    pub fn config_schema(&self) -> config::ConfigSchema<'_> {
        config::ConfigSchema(self)
    }

    /// Gains access to the `DataRestore` schema.
    pub fn data_restore_schema(&self) -> data_restore::DataRestoreSchema<'_> {
        data_restore::DataRestoreSchema(self)
    }

    /// Gains access to the `Ethereum` schema.
    pub fn ethereum_schema(&self) -> ethereum::EthereumSchema<'_> {
        ethereum::EthereumSchema(self)
    }

    /// Gains access to the `Prover` schema.
    pub fn prover_schema(&self) -> prover::ProverSchema<'_> {
        prover::ProverSchema(self)
    }

    /// Gains access to the `Tokens` schema.
    pub fn tokens_schema(&self) -> tokens::TokensSchema<'_> {
        tokens::TokensSchema(self)
    }

<<<<<<< HEAD
    fn conn(&self) -> &RecoverableConnection<PgConnection> {
        match self.conn {
            ConnectionHolder::Pooled(ref conn) => conn,
            ConnectionHolder::Direct(ref conn) => conn,
        }
=======
    pub fn get_tx_by_hash(&self, hash: &[u8]) -> QueryResult<Option<TxByHashResponse>> {
        // TODO: Maybe move the transformations to api_server?

        // first check executed_transactions
        let tx: Option<StoredExecutedTransaction> = executed_transactions::table
            .filter(executed_transactions::tx_hash.eq(hash))
            .first(self.conn())
            .optional()?;

        if let Some(tx) = tx {
            let block_number = tx.block_number;
            let operation = tx.operation.unwrap_or_else(|| {
                debug!("operation empty in executed_transactions");
                Value::default()
            });

            let tx_type = operation["type"].as_str().unwrap_or("unknown type");
            let tx_token = operation["tx"]["token"].as_i64().unwrap_or(-1);
            let tx_amount = operation["tx"]["amount"]
                .as_str()
                .unwrap_or("unknown amount");

            let (tx_from, tx_to, tx_fee) = match tx_type {
                "Withdraw" => (
                    operation["tx"]["from"]
                        .as_str()
                        .unwrap_or("unknown from")
                        .to_string(),
                    operation["tx"]["to"]
                        .as_str()
                        .unwrap_or("unknown to")
                        .to_string(),
                    operation["tx"]["fee"].as_str().map(|v| v.to_string()),
                ),
                "Transfer" | "TransferToNew" => (
                    operation["tx"]["from"]
                        .as_str()
                        .unwrap_or("unknown from")
                        .to_string(),
                    operation["tx"]["to"]
                        .as_str()
                        .unwrap_or("unknown to")
                        .to_string(),
                    operation["tx"]["fee"].as_str().map(|v| v.to_string()),
                ),
                "ChangePubKeyOffchain" => (
                    operation["tx"]["account"]
                        .as_str()
                        .unwrap_or("unknown from")
                        .to_string(),
                    operation["tx"]["newPkHash"]
                        .as_str()
                        .unwrap_or("unknown to")
                        .to_string(),
                    None,
                ),
                &_ => (
                    "unknown from".to_string(),
                    "unknown to".to_string(),
                    Some("unknown fee".to_string()),
                ),
            };

            let tx_type_user = if tx_type == "TransferToNew" {
                "Transfer"
            } else {
                tx_type
            };

            return Ok(Some(TxByHashResponse {
                tx_type: tx_type_user.to_string(),
                from: tx_from,
                to: tx_to,
                token: tx_token as i32,
                amount: tx_amount.to_string(),
                fee: tx_fee,
                block_number,
            }));
        };

        // then check executed_priority_operations
        let tx: Option<StoredExecutedPriorityOperation> = executed_priority_operations::table
            .filter(executed_priority_operations::eth_hash.eq(hash))
            .first(self.conn())
            .optional()?;

        if let Some(tx) = tx {
            let operation = tx.operation;
            let block_number = tx.block_number;

            let tx_type = operation["type"].as_str().unwrap_or("unknown type");
            let tx_token = operation["priority_op"]["token"]
                .as_i64()
                .expect("must be here");
            let tx_amount = operation["priority_op"]["amount"]
                .as_str()
                .unwrap_or("unknown amount");

            let (tx_from, tx_to, tx_fee) = match tx_type {
                "Deposit" => (
                    operation["priority_op"]["from"]
                        .as_str()
                        .unwrap_or("unknown from")
                        .to_string(),
                    operation["priority_op"]["to"]
                        .as_str()
                        .unwrap_or("unknown to")
                        .to_string(),
                    operation["priority_op"]["fee"]
                        .as_str()
                        .map(|v| v.to_string()),
                ),
                &_ => (
                    "unknown from".to_string(),
                    "unknown to".to_string(),
                    Some("unknown fee".to_string()),
                ),
            };

            return Ok(Some(TxByHashResponse {
                tx_type: tx_type.to_string(),
                from: tx_from,
                to: tx_to,
                token: tx_token as i32,
                amount: tx_amount.to_string(),
                fee: tx_fee,
                block_number,
            }));
        };

        Ok(None)
    }

    pub fn get_account_transactions_history(
        &self,
        address: &PubKeyHash,
        offset: i64,
        limit: i64,
    ) -> QueryResult<Vec<TransactionsHistoryItem>> {
        // TODO: txs are not ordered
        let query = format!(
            "
            select
                hash,
                pq_id,
                tx,
                success,
                fail_reason,
                coalesce(commited, false) as commited,
                coalesce(verified, false) as verified
            from (
                select
                    *
                from (
                    select
                        tx,
                        'sync-tx:' || encode(hash, 'hex') as hash,
                        null as pq_id,
                        success,
                        fail_reason,
                        block_number
                    from
                        mempool
                    left join
                        executed_transactions
                    on
                        tx_hash = hash
                    where
                        '0x:' || encode(primary_account_address, 'hex') = '{address}'
                        or
                        tx->>'to' = '{address}'
                    union all
                    select
                        operation as tx,
                        '0x' || encode(eth_hash, 'hex') as hash,
                        priority_op_serialid as pq_id,
                        null as success,
                        null as fail_reason,
                        block_number
                    from 
                        executed_priority_operations
                    where 
                        operation->'priority_op'->>'from' = '{address}') t
                order by
                    block_number desc
                offset 
                    {offset}
                limit 
                    {limit}
            ) t
            left join
                crosstab($$
                    select 
                        block_number as rowid, 
                        action_type as category, 
                        true as values 
                    from 
                        operations
                    order by
                        block_number
                    $$) t3 (
                        block_number bigint, 
                        commited boolean, 
                        verified boolean)
            using 
                (block_number)
            ",
            address = address.to_hex(),
            offset = offset,
            limit = limit
        );

        diesel::sql_query(query).load::<TransactionsHistoryItem>(self.conn())
    }

    pub fn get_account_transactions(
        &self,
        address: &PubKeyHash,
    ) -> QueryResult<Vec<AccountTransaction>> {
        let all_txs: Vec<_> = mempool::table
            .filter(mempool::primary_account_address.eq(address.data.to_vec()))
            .left_join(
                executed_transactions::table.on(executed_transactions::tx_hash.eq(mempool::hash)),
            )
            .left_join(
                operations::table
                    .on(operations::block_number.eq(executed_transactions::block_number)),
            )
            .load::<(
                ReadTx,
                Option<StoredExecutedTransaction>,
                Option<StoredOperation>,
            )>(self.conn())?;

        let res = all_txs
            .into_iter()
            .group_by(|(mempool_tx, _, _)| mempool_tx.hash.clone())
            .into_iter()
            .map(|(_op_id, mut group_iter)| {
                // TODO: replace the query with pivot
                let (mempool_tx, executed_tx, operation) = group_iter.next().unwrap();
                let mut res = AccountTransaction {
                    tx: mempool_tx.tx,
                    tx_hash: hex::encode(mempool_tx.hash.as_slice()),
                    success: false,
                    fail_reason: None,
                    committed: false,
                    verified: false,
                };
                if let Some(executed_tx) = executed_tx {
                    res.success = executed_tx.success;
                    res.fail_reason = executed_tx.fail_reason;
                }
                if let Some(operation) = operation {
                    if operation.action_type == ActionType::COMMIT.to_string() {
                        res.committed = operation.confirmed;
                    } else {
                        res.verified = operation.confirmed;
                    }
                }
                if let Some((_mempool_tx, _executed_tx, operation)) = group_iter.next() {
                    if let Some(operation) = operation {
                        if operation.action_type == ActionType::COMMIT.to_string() {
                            res.committed = operation.confirmed;
                        } else {
                            res.verified = operation.confirmed;
                        }
                    };
                }
                res
            })
            .collect::<Vec<AccountTransaction>>();

        Ok(res)
    }

    pub fn get_block(&self, block: BlockNumber) -> QueryResult<Option<Block>> {
        let stored_block = if let Some(block) = blocks::table
            .find(i64::from(block))
            .first::<StorageBlock>(self.conn())
            .optional()?
        {
            block
        } else {
            return Ok(None);
        };

        let block_transactions = self.get_block_executed_ops(block)?;

        assert!(stored_block.root_hash.starts_with("sync-bl:"));
        let new_root_hash = fe_from_hex::<Fr>(&format!("0x{}", &stored_block.root_hash[8..]))
            .expect("Unparsable root hash");

        Ok(Some(Block {
            block_number: block,
            new_root_hash,
            fee_account: stored_block.fee_account_id as AccountId,
            block_transactions,
            processed_priority_ops: (
                stored_block.unprocessed_prior_op_before as u64,
                stored_block.unprocessed_prior_op_after as u64,
            ),
        }))
    }

    pub fn get_block_executed_ops(
        &self,
        block: BlockNumber,
    ) -> QueryResult<Vec<ExecutedOperations>> {
        self.conn().transaction(|| {
            let mut executed_operations = Vec::new();

            let stored_executed_txs: Vec<_> = executed_transactions::table
                .left_join(mempool::table.on(executed_transactions::tx_hash.eq(mempool::hash)))
                .filter(executed_transactions::block_number.eq(i64::from(block)))
                .load::<(StoredExecutedTransaction, Option<ReadTx>)>(self.conn())?;
            let executed_txs = stored_executed_txs
                .into_iter()
                .filter_map(|(stored_exec, stored_tx)| stored_exec.into_executed_tx(stored_tx).ok())
                .map(|tx| ExecutedOperations::Tx(Box::new(tx)));
            executed_operations.extend(executed_txs);

            let stored_executed_prior_ops: Vec<_> = executed_priority_operations::table
                .filter(executed_priority_operations::block_number.eq(i64::from(block)))
                .load::<StoredExecutedPriorityOperation>(self.conn())?;
            let executed_prior_ops = stored_executed_prior_ops
                .into_iter()
                .map(|op| ExecutedOperations::PriorityOp(Box::new(op.into())));
            executed_operations.extend(executed_prior_ops);

            executed_operations.sort_by_key(|exec_op| {
                match exec_op {
                    ExecutedOperations::Tx(tx) => {
                        if let Some(idx) = tx.block_index {
                            idx
                        } else {
                            // failed operations are at the end.
                            u32::max_value()
                        }
                    }
                    ExecutedOperations::PriorityOp(op) => op.block_index,
                }
            });

            Ok(executed_operations)
        })
    }

    pub fn get_executed_priority_op(
        &self,
        priority_op_id: u32,
    ) -> QueryResult<Option<StoredExecutedPriorityOperation>> {
        executed_priority_operations::table
            .filter(
                executed_priority_operations::priority_op_serialid.eq(i64::from(priority_op_id)),
            )
            .first::<StoredExecutedPriorityOperation>(self.conn())
            .optional()
    }

    pub fn get_block_operations(&self, block: BlockNumber) -> QueryResult<Vec<FranklinOp>> {
        let executed_ops = self.get_block_executed_ops(block)?;
        Ok(executed_ops
            .into_iter()
            .filter_map(|exec_op| match exec_op {
                ExecutedOperations::Tx(tx) => tx.op,
                ExecutedOperations::PriorityOp(priorop) => Some(priorop.op),
            })
            .collect())
    }

    pub fn commit_state_update(
        &self,
        block_number: u32,
        accounts_updated: &[(u32, AccountUpdate)],
    ) -> QueryResult<()> {
        self.conn().transaction(|| {
            for (update_order_id, (id, upd)) in accounts_updated.iter().enumerate() {
                debug!(
                    "Committing state update for account {} in block {}",
                    id, block_number
                );
                match *upd {
                    AccountUpdate::Create { ref address, nonce } => {
                        diesel::insert_into(account_creates::table)
                            .values(&StorageAccountCreation {
                                update_order_id: update_order_id as i32,
                                account_id: i64::from(*id),
                                is_create: true,
                                block_number: i64::from(block_number),
                                address: address.as_bytes().to_vec(),
                                nonce: i64::from(nonce),
                            })
                            .execute(self.conn())?;
                    }
                    AccountUpdate::Delete { ref address, nonce } => {
                        diesel::insert_into(account_creates::table)
                            .values(&StorageAccountCreation {
                                update_order_id: update_order_id as i32,
                                account_id: i64::from(*id),
                                is_create: false,
                                block_number: i64::from(block_number),
                                address: address.as_bytes().to_vec(),
                                nonce: i64::from(nonce),
                            })
                            .execute(self.conn())?;
                    }
                    AccountUpdate::UpdateBalance {
                        balance_update: (token, ref old_balance, ref new_balance),
                        old_nonce,
                        new_nonce,
                    } => {
                        diesel::insert_into(account_balance_updates::table)
                            .values(&StorageAccountUpdateInsert {
                                update_order_id: update_order_id as i32,
                                account_id: i64::from(*id),
                                block_number: i64::from(block_number),
                                coin_id: i32::from(token),
                                old_balance: old_balance.clone(),
                                new_balance: new_balance.clone(),
                                old_nonce: i64::from(old_nonce),
                                new_nonce: i64::from(new_nonce),
                            })
                            .execute(self.conn())?;
                    }
                    AccountUpdate::ChangePubKeyHash {
                        ref old_pub_key_hash,
                        ref new_pub_key_hash,
                        old_nonce,
                        new_nonce,
                    } => {
                        diesel::insert_into(account_pubkey_updates::table)
                            .values(&StorageAccountPubkeyUpdateInsert {
                                update_order_id: update_order_id as i32,
                                account_id: i64::from(*id),
                                block_number: i64::from(block_number),
                                old_pubkey_hash: old_pub_key_hash.data.to_vec(),
                                new_pubkey_hash: new_pub_key_hash.data.to_vec(),
                                old_nonce: i64::from(old_nonce),
                                new_nonce: i64::from(new_nonce),
                            })
                            .execute(self.conn())?;
                    }
                }
            }
            Ok(())
        })
    }

    pub fn apply_state_update(&self, block_number: u32) -> QueryResult<()> {
        info!("Applying state update for block: {}", block_number);
        self.conn().transaction(|| {
            let account_balance_diff = account_balance_updates::table
                .filter(account_balance_updates::block_number.eq(&(i64::from(block_number))))
                .load::<StorageAccountUpdate>(self.conn())?;

            let account_creation_diff = account_creates::table
                .filter(account_creates::block_number.eq(&(i64::from(block_number))))
                .load::<StorageAccountCreation>(self.conn())?;

            let account_change_pubkey_diff = account_pubkey_updates::table
                .filter(account_pubkey_updates::block_number.eq(&(i64::from(block_number))))
                .load::<StorageAccountPubkeyUpdate>(self.conn())?;

            let account_updates: Vec<StorageAccountDiff> = {
                let mut account_diff = Vec::new();
                account_diff.extend(
                    account_balance_diff
                        .into_iter()
                        .map(StorageAccountDiff::from),
                );
                account_diff.extend(
                    account_creation_diff
                        .into_iter()
                        .map(StorageAccountDiff::from),
                );
                account_diff.extend(
                    account_change_pubkey_diff
                        .into_iter()
                        .map(StorageAccountDiff::from),
                );
                account_diff.sort_by(StorageAccountDiff::cmp_order);
                account_diff
            };

            debug!("Sorted account update list: {:?}", account_updates);

            for acc_update in account_updates.into_iter() {
                match acc_update {
                    StorageAccountDiff::BalanceUpdate(upd) => {
                        let storage_balance = StorageBalance {
                            coin_id: upd.coin_id,
                            account_id: upd.account_id,
                            balance: upd.new_balance.clone(),
                        };
                        insert_into(balances::table)
                            .values(&storage_balance)
                            .on_conflict((balances::coin_id, balances::account_id))
                            .do_update()
                            .set(balances::balance.eq(upd.new_balance))
                            .execute(self.conn())?;

                        update(accounts::table.filter(accounts::id.eq(upd.account_id)))
                            .set((
                                accounts::last_block.eq(upd.block_number),
                                accounts::nonce.eq(upd.new_nonce),
                            ))
                            .execute(self.conn())?;
                    }

                    StorageAccountDiff::Create(upd) => {
                        let storage_account = StorageAccount {
                            id: upd.account_id,
                            last_block: upd.block_number,
                            nonce: upd.nonce,
                            address: upd.address,
                            pubkey_hash: PubKeyHash::default().data.to_vec(),
                        };
                        insert_into(accounts::table)
                            .values(&storage_account)
                            .execute(self.conn())?;
                    }
                    StorageAccountDiff::Delete(upd) => {
                        delete(accounts::table.filter(accounts::id.eq(upd.account_id)))
                            .execute(self.conn())?;
                    }
                    StorageAccountDiff::ChangePubKey(upd) => {
                        update(accounts::table.filter(accounts::id.eq(upd.account_id)))
                            .set((
                                accounts::last_block.eq(upd.block_number),
                                accounts::nonce.eq(upd.new_nonce),
                                accounts::pubkey_hash.eq(upd.new_pubkey_hash),
                            ))
                            .execute(self.conn())?;
                    }
                }
            }

            Ok(())
        })
    }

    pub fn load_committed_state(&self, block: Option<u32>) -> QueryResult<(u32, AccountMap)> {
        self.conn().transaction(|| {
            let (verif_block, mut accounts) = self.load_verified_state()?;
            debug!(
                "Verified state block: {}, accounts: {:#?}",
                verif_block, accounts
            );

            // Fetch updates from blocks: verif_block +/- 1, ... , block
            if let Some((block, state_diff)) = self.load_state_diff(verif_block, block)? {
                debug!("Loaded state diff: {:#?}", state_diff);
                apply_updates(&mut accounts, state_diff);
                Ok((block, accounts))
            } else {
                Ok((verif_block, accounts))
            }
        })
    }

    pub fn load_verified_state(&self) -> QueryResult<(u32, AccountMap)> {
        self.conn().transaction(|| {
            let last_block = self.get_last_verified_block()?;

            let accounts: Vec<StorageAccount> = accounts::table.load(self.conn())?;
            let balances: Vec<Vec<StorageBalance>> = StorageBalance::belonging_to(&accounts)
                .load(self.conn())?
                .grouped_by(&accounts);

            let account_map: AccountMap = accounts
                .into_iter()
                .zip(balances.into_iter())
                .map(|(stored_account, balances)| {
                    let (id, account) = restore_account(stored_account, balances);
                    (id, account)
                })
                .collect();

            Ok((last_block, account_map))
        })
    }

    /// Returns updates, and block number such that
    /// if we apply this updates to state of the block #(from_block) we will have state of the block
    /// #(returned block number)
    /// returned block number is either to_block, last commited block before to_block, (if to_block == None
    /// we assume to_bloc = +Inf)
    pub fn load_state_diff(
        &self,
        from_block: u32,
        to_block: Option<u32>,
    ) -> QueryResult<Option<(u32, AccountUpdates)>> {
        self.conn().transaction(|| {
            let to_block_resolved = if let Some(to_block) = to_block {
                to_block
            } else {
                let last_block = blocks::table
                    .select(max(blocks::number))
                    .first::<Option<i64>>(self.conn())?;
                last_block.map(|n| n as u32).unwrap_or(0)
            };

            let (time_forward, start_block, end_block) = (
                from_block <= to_block_resolved,
                cmp::min(from_block, to_block_resolved),
                cmp::max(from_block, to_block_resolved),
            );

            let account_balance_diff = account_balance_updates::table
                .filter(
                    account_balance_updates::block_number
                        .gt(&(i64::from(start_block)))
                        .and(account_balance_updates::block_number.le(&(i64::from(end_block)))),
                )
                .load::<StorageAccountUpdate>(self.conn())?;
            let account_creation_diff = account_creates::table
                .filter(
                    account_creates::block_number
                        .gt(&(i64::from(start_block)))
                        .and(account_creates::block_number.le(&(i64::from(end_block)))),
                )
                .load::<StorageAccountCreation>(self.conn())?;
            let account_pubkey_diff = account_pubkey_updates::table
                .filter(
                    account_pubkey_updates::block_number
                        .gt(&(i64::from(start_block)))
                        .and(account_pubkey_updates::block_number.le(&(i64::from(end_block)))),
                )
                .load::<StorageAccountPubkeyUpdate>(self.conn())?;

            debug!(
                "Loading state diff: forward: {}, start_block: {}, end_block: {}, unbounded: {}",
                time_forward,
                start_block,
                end_block,
                to_block.is_none()
            );
            debug!("Loaded account balance diff: {:#?}", account_balance_diff);
            debug!("Loaded account creation diff: {:#?}", account_creation_diff);

            let (mut account_updates, last_block) = {
                let mut account_diff = Vec::new();
                account_diff.extend(
                    account_balance_diff
                        .into_iter()
                        .map(StorageAccountDiff::from),
                );
                account_diff.extend(
                    account_creation_diff
                        .into_iter()
                        .map(StorageAccountDiff::from),
                );
                account_diff.extend(
                    account_pubkey_diff
                        .into_iter()
                        .map(StorageAccountDiff::from),
                );
                let last_block = account_diff
                    .iter()
                    .map(|acc| acc.block_number())
                    .max()
                    .unwrap_or(0);
                account_diff.sort_by(StorageAccountDiff::cmp_order);
                (
                    account_diff
                        .into_iter()
                        .map(|d| d.into())
                        .collect::<AccountUpdates>(),
                    last_block as u32,
                )
            };

            if !time_forward {
                reverse_updates(&mut account_updates);
            }

            let block_after_updates = if time_forward {
                last_block
            } else {
                start_block
            };

            if !account_updates.is_empty() {
                Ok(Some((block_after_updates, account_updates)))
            } else {
                Ok(None)
            }
        })
    }

    /// loads the state of accounts updated in a specific block
    pub fn load_state_diff_for_block(&self, block_number: u32) -> QueryResult<AccountUpdates> {
        self.load_state_diff(block_number - 1, Some(block_number))
            .map(|diff| diff.unwrap_or_default().1)
    }

    pub fn load_stored_op_with_block_number(
        &self,
        block_number: BlockNumber,
        action_type: ActionType,
    ) -> Option<StoredOperation> {
        use crate::schema::operations::dsl;
        dsl::operations
            .filter(dsl::block_number.eq(i64::from(block_number)))
            .filter(dsl::action_type.eq(action_type.to_string().as_str()))
            .get_result(self.conn())
            .ok()
    }

    pub fn load_block_range(
        &self,
        max_block: BlockNumber,
        limit: u32,
    ) -> QueryResult<Vec<BlockDetails>> {
        let query = format!(
            "
            with eth_ops as (
            	select
            		operations.block_number,
                    '0x' || encode(eth_operations.tx_hash::bytea, 'hex') as tx_hash,
            		operations.action_type,
            		operations.created_at
            	from operations
            		left join eth_operations on eth_operations.op_id = operations.id
            )
            select
            	blocks.number as block_number,
                blocks.root_hash as new_state_root,
                blocks.block_size as block_size,
            	commited.tx_hash as commit_tx_hash,
            	verified.tx_hash as verify_tx_hash,
            	commited.created_at as committed_at,
            	verified.created_at as verified_at
            from blocks
            inner join eth_ops commited on
            	commited.block_number = blocks.number and commited.action_type = 'COMMIT'
            left join eth_ops verified on
            	verified.block_number = blocks.number and verified.action_type = 'VERIFY'
            where
            	blocks.number <= {max_block}
            order by blocks.number desc
            limit {limit};
        ",
            max_block = i64::from(max_block),
            limit = i64::from(limit)
        );
        diesel::sql_query(query).load(self.conn())
    }

    pub fn handle_search(&self, query: String) -> Option<BlockDetails> {
        let block_number = query.parse::<i64>().unwrap_or(i64::max_value());
        let l_query = query.to_lowercase();
        let sql_query = format!(
            "
            with eth_ops as (
            	select
            		operations.block_number,
                    'sync-tx:' || encode(eth_operations.tx_hash::bytea, 'hex') as tx_hash,
            		operations.action_type,
            		operations.created_at
            	from operations
            		left join eth_operations on eth_operations.op_id = operations.id
            )
            select
            	blocks.number as block_number,
            	blocks.root_hash as new_state_root,
            	commited.tx_hash as commit_tx_hash,
            	verified.tx_hash as verify_tx_hash,
            	commited.created_at as committed_at,
            	verified.created_at as verified_at
            from blocks
            inner join eth_ops commited on
            	commited.block_number = blocks.number and commited.action_type = 'COMMIT'
            left join eth_ops verified on
            	verified.block_number = blocks.number and verified.action_type = 'VERIFY'
            where false
                or lower(commited.tx_hash) = $1
                or lower(verified.tx_hash) = $1
                or lower(blocks.root_hash) = $1
                or blocks.number = {block_number}
            order by blocks.number desc
            limit 1;
        ",
            block_number = block_number
        );
        diesel::sql_query(sql_query)
            .bind::<Text, _>(l_query)
            .get_result(self.conn())
            .ok()
    }

    pub fn load_commit_op(&self, block_number: BlockNumber) -> Option<Operation> {
        let op = self.load_stored_op_with_block_number(block_number, ActionType::COMMIT);
        op.and_then(|r| r.into_op(self).ok())
    }

    pub fn load_committed_block(&self, block_number: BlockNumber) -> Option<Block> {
        self.load_commit_op(block_number).map(|r| r.block)
    }

    pub fn load_unconfirmed_operations(
        &self,
        // TODO: move Eth transaction state to models and add it here
    ) -> QueryResult<Vec<(Operation, Vec<StorageETHOperation>)>> {
        self.conn().transaction(|| {
            let ops: Vec<_> = operations::table
                .left_join(eth_operations::table.on(eth_operations::op_id.eq(operations::id)))
                .filter(operations::confirmed.eq(false))
                .order(operations::id.asc())
                .load::<(StoredOperation, Option<StorageETHOperation>)>(self.conn())?;

            let mut ops = ops
                .into_iter()
                .map(|(o, e)| o.into_op(self).map(|o| (o, e)))
                .collect::<QueryResult<Vec<_>>>()?;
            ops.sort_by_key(|(o, _)| o.id.unwrap()); // operations from db MUST have and id.

            Ok(ops
                .into_iter()
                .group_by(|(o, _)| o.id.unwrap())
                .into_iter()
                .map(|(_op_id, group_iter)| {
                    let fold_result = group_iter.fold(
                        (None, Vec::new()),
                        |(mut accum_op, mut accum_eth_ops): (Option<Operation>, _),
                         (op, eth_op)| {
                            if let Some(accum_op) = accum_op.as_ref() {
                                assert_eq!(accum_op.id, op.id);
                            } else {
                                accum_op = Some(op);
                            }
                            if let Some(eth_op) = eth_op {
                                accum_eth_ops.push(eth_op);
                            }

                            (accum_op, accum_eth_ops)
                        },
                    );
                    (fold_result.0.unwrap(), fold_result.1)
                })
                .collect())
        })
    }

    pub fn load_unsent_ops(&self) -> QueryResult<Vec<Operation>> {
        self.conn().transaction(|| {
            let ops: Vec<_> = operations::table
                .left_join(eth_operations::table.on(eth_operations::op_id.eq(operations::id)))
                .filter(eth_operations::id.is_null())
                .order(operations::id.asc())
                .load::<(StoredOperation, Option<StorageETHOperation>)>(self.conn())?;
            ops.into_iter().map(|(o, _)| o.into_op(self)).collect()
        })
    }

    pub fn load_sent_unconfirmed_ops(
        &self,
    ) -> QueryResult<Vec<(Operation, Vec<StorageETHOperation>)>> {
        self.conn().transaction(|| {
            let ops: Vec<_> = operations::table
                .filter(eth_operations::confirmed.eq(false))
                .inner_join(eth_operations::table.on(eth_operations::op_id.eq(operations::id)))
                .order(operations::id.asc())
                .load::<(StoredOperation, StorageETHOperation)>(self.conn())?;
            let mut ops_with_eth_actions = Vec::new();
            for (op, eth_op) in ops.into_iter() {
                ops_with_eth_actions.push((op.into_op(self)?, eth_op));
            }
            Ok(ops_with_eth_actions
                .into_iter()
                .group_by(|(o, _)| o.id.unwrap())
                .into_iter()
                .map(|(_op_id, group_iter)| {
                    let fold_result = group_iter.fold(
                        (None, Vec::new()),
                        |(mut accum_op, mut accum_eth_ops): (Option<Operation>, _),
                         (op, eth_op)| {
                            if let Some(accum_op) = accum_op.as_ref() {
                                assert_eq!(accum_op.id, op.id);
                            } else {
                                accum_op = Some(op);
                            }
                            accum_eth_ops.push(eth_op);

                            (accum_op, accum_eth_ops)
                        },
                    );
                    (fold_result.0.unwrap(), fold_result.1)
                })
                .collect())
        })
    }

    pub fn save_operation_eth_tx(
        &self,
        op_id: i64,
        hash: H256,
        deadline_block: u64,
        nonce: u32,
        gas_price: BigDecimal,
        raw_tx: Vec<u8>,
    ) -> QueryResult<()> {
        insert_into(eth_operations::table)
            .values(&NewETHOperation {
                op_id,
                nonce: i64::from(nonce),
                deadline_block: deadline_block as i64,
                gas_price,
                tx_hash: hash.as_bytes().to_vec(),
                raw_tx,
            })
            .execute(self.conn())
            .map(drop)
    }

    pub fn confirm_eth_tx(&self, hash: &H256) -> QueryResult<()> {
        self.conn().transaction(|| {
            update(eth_operations::table.filter(eth_operations::tx_hash.eq(hash.as_bytes())))
                .set(eth_operations::confirmed.eq(true))
                .execute(self.conn())
                .map(drop)?;
            let (op, _) = operations::table
                .inner_join(eth_operations::table.on(eth_operations::op_id.eq(operations::id)))
                .filter(eth_operations::tx_hash.eq(hash.as_bytes()))
                .first::<(StoredOperation, StorageETHOperation)>(self.conn())?;

            update(operations::table.filter(operations::id.eq(op.id)))
                .set(operations::confirmed.eq(true))
                .execute(self.conn())
                .map(drop)
        })
    }

    pub fn load_unverified_commits_after_block(
        &self,
        block_size: usize,
        block: BlockNumber,
        limit: i64,
    ) -> QueryResult<Vec<Operation>> {
        self.conn().transaction(|| {
            let ops: Vec<StoredOperation> = diesel::sql_query(format!(
                "
                WITH sized_operations AS (
                    SELECT operations.* FROM operations
                    LEFT JOIN blocks ON number = block_number
                    LEFT JOIN proofs USING (block_number)
                    WHERE proof IS NULL AND block_size = {}
                )
                SELECT * FROM sized_operations
                WHERE action_type = 'COMMIT'
                    AND block_number > (
                        SELECT COALESCE(max(block_number), 0)
                        FROM sized_operations
                        WHERE action_type = 'VERIFY'
                    )
                    AND block_number > {}
                ORDER BY block_number
                LIMIT {}
                ",
                block_size, block, limit
            ))
            .load(self.conn())?;
            ops.into_iter().map(|o| o.into_op(self)).collect()
        })
    }

    fn get_account_and_last_block(
        &self,
        account_id: AccountId,
    ) -> QueryResult<(i64, Option<Account>)> {
        self.conn().transaction(|| {
            if let Some(account) = accounts::table
                .find(i64::from(account_id))
                .first::<StorageAccount>(self.conn())
                .optional()?
            {
                let balances: Vec<StorageBalance> =
                    StorageBalance::belonging_to(&account).load(self.conn())?;

                let last_block = account.last_block;
                let (_, account) = restore_account(account, balances);
                Ok((last_block, Some(account)))
            } else {
                Ok((0, None))
            }
        })
    }

    // Verified, commited states.
    pub fn account_state_by_address(&self, address: &Address) -> QueryResult<StoredAccountState> {
        let account_create_record = account_creates::table
            .filter(account_creates::address.eq(address.as_bytes().to_vec()))
            .filter(account_creates::is_create.eq(true))
            .order(account_creates::block_number.desc())
            .first::<StorageAccountCreation>(self.conn())
            .optional()?;

        let account_id = if let Some(account_create_record) = account_create_record {
            account_create_record.account_id as AccountId
        } else {
            return Ok(StoredAccountState {
                committed: None,
                verified: None,
            });
        };

        let commited = self
            .last_committed_state_for_account(account_id)?
            .map(|a| (account_id, a));
        let verified = self
            .last_verified_state_for_account(account_id)?
            .map(|a| (account_id, a));
        Ok(StoredAccountState {
            committed: commited,
            verified,
        })
    }

    pub fn tx_receipt(&self, hash: &[u8]) -> QueryResult<Option<TxReceiptResponse>> {
        self.conn().transaction(|| {
            let tx = executed_transactions::table
                .filter(executed_transactions::tx_hash.eq(hash))
                .first::<StoredExecutedTransaction>(self.conn())
                .optional()?;

            if let Some(tx) = tx {
                let commited = operations::table
                    .filter(operations::block_number.eq(tx.block_number))
                    .filter(operations::action_type.eq(ActionType::COMMIT.to_string()))
                    .first::<StoredOperation>(self.conn())
                    .optional()?
                    .is_some();

                if !commited {
                    return Ok(None);
                }

                let verified = operations::table
                    .filter(operations::block_number.eq(tx.block_number))
                    .filter(operations::action_type.eq(ActionType::VERIFY.to_string()))
                    .first::<StoredOperation>(self.conn())
                    .optional()?
                    .map(|v| v.confirmed)
                    .unwrap_or(false);

                let prover_run: Option<ProverRun> = prover_runs::table
                    .filter(prover_runs::block_number.eq(tx.block_number))
                    .first::<ProverRun>(self.conn())
                    .optional()?;

                Ok(Some(TxReceiptResponse {
                    tx_hash: hex::encode(&hash),
                    block_number: tx.block_number,
                    success: tx.success,
                    verified,
                    fail_reason: tx.fail_reason,
                    prover_run,
                }))
            } else {
                Ok(None)
            }
        })
    }

    pub fn last_committed_state_for_account(
        &self,
        account_id: AccountId,
    ) -> QueryResult<Option<models::node::Account>> {
        self.conn().transaction(|| {
            let (last_block, account) = self.get_account_and_last_block(account_id)?;

            let account_balance_diff: Vec<StorageAccountUpdate> = {
                account_balance_updates::table
                    .filter(account_balance_updates::account_id.eq(&(i64::from(account_id))))
                    .filter(account_balance_updates::block_number.gt(&last_block))
                    .load::<StorageAccountUpdate>(self.conn())?
            };

            let account_creation_diff: Vec<StorageAccountCreation> = {
                account_creates::table
                    .filter(account_creates::account_id.eq(&(i64::from(account_id))))
                    .filter(account_creates::block_number.gt(&last_block))
                    .load::<StorageAccountCreation>(self.conn())?
            };

            let account_diff = {
                let mut account_diff = Vec::new();
                account_diff.extend(
                    account_balance_diff
                        .into_iter()
                        .map(StorageAccountDiff::from),
                );
                account_diff.extend(
                    account_creation_diff
                        .into_iter()
                        .map(StorageAccountDiff::from),
                );
                account_diff.sort_by(StorageAccountDiff::cmp_order);
                account_diff
                    .into_iter()
                    .map(|upd| upd.into())
                    .collect::<AccountUpdates>()
            };

            Ok(account_diff
                .into_iter()
                .map(|(_, upd)| upd)
                .fold(account, Account::apply_update))
        })
    }

    pub fn last_verified_state_for_account(
        &self,
        account_id: AccountId,
    ) -> QueryResult<Option<models::node::Account>> {
        let (_, account) = self.get_account_and_last_block(account_id)?;
        Ok(account)
    }

    pub fn count_outstanding_proofs(&self, after_block: BlockNumber) -> QueryResult<u32> {
        use crate::schema::executed_transactions::dsl::*;
        let count: i64 = executed_transactions
            .filter(block_number.gt(i64::from(after_block)))
            .select(count_star())
            .first(self.conn())?;
        Ok(count as u32)
    }

    pub fn count_total_transactions(&self) -> QueryResult<u32> {
        let count_tx: i64 = executed_transactions::table
            .filter(executed_transactions::success.eq(true))
            .select(count_star())
            .first(self.conn())?;
        let prior_ops: i64 = executed_priority_operations::table
            .select(count_star())
            .first(self.conn())?;
        Ok((count_tx + prior_ops) as u32)
    }

    pub fn get_last_committed_block(&self) -> QueryResult<BlockNumber> {
        use crate::schema::operations::dsl::*;
        operations
            .select(max(block_number))
            .filter(action_type.eq(&ActionType::COMMIT.to_string()))
            .get_result::<Option<i64>>(self.conn())
            .map(|max| max.unwrap_or(0) as BlockNumber)
    }

    pub fn get_last_verified_block(&self) -> QueryResult<BlockNumber> {
        use crate::schema::operations::dsl::*;
        operations
            .select(max(block_number))
            .filter(action_type.eq(&ActionType::VERIFY.to_string()))
            .get_result::<Option<i64>>(self.conn())
            .map(|max| max.unwrap_or(0) as BlockNumber)
    }

    pub fn prover_run_for_next_commit(
        &self,
        worker_: &str,
        prover_timeout: time::Duration,
        block_size: usize,
    ) -> QueryResult<Option<ProverRun>> {
        self.conn().transaction(|| {
            sql_query("LOCK TABLE prover_runs IN EXCLUSIVE MODE").execute(self.conn())?;
            let job: Option<BlockNumber> = diesel::sql_query(format!("
                WITH unsized_blocks AS (
                    SELECT * FROM operations o
                    WHERE action_type = 'COMMIT'
                        AND block_number >
                            (SELECT COALESCE(max(block_number),0) FROM operations WHERE action_type = 'VERIFY')
                        AND NOT EXISTS 
                            (SELECT * FROM proofs WHERE block_number = o.block_number)
                        AND NOT EXISTS
                            (SELECT * FROM prover_runs 
                                WHERE block_number = o.block_number AND (now() - updated_at) < interval '{} seconds')
                )
                SELECT min(block_number) AS integer_value FROM unsized_blocks
                INNER JOIN blocks 
                    ON unsized_blocks.block_number = blocks.number AND blocks.block_size = {}
                ", prover_timeout.as_secs(), block_size))
                .get_result::<Option<IntegerNumber>>(self.conn())?
                .map(|i| i.integer_value as BlockNumber);
            if let Some(block_number_) = job {
                use crate::schema::prover_runs::dsl::*;
                let inserted: ProverRun = insert_into(prover_runs)
                    .values(&vec![(
                        block_number.eq(i64::from(block_number_) ),
                        worker.eq(worker_.to_string())
                    )])
                    .get_result(self.conn())?;
                Ok(Some(inserted))
            } else {
                Ok(None)
            }
        })
    }

    pub fn record_prover_is_working(&self, job_id: i32) -> QueryResult<()> {
        use crate::schema::prover_runs::dsl::*;

        let target = prover_runs.filter(id.eq(job_id));
        diesel::update(target)
            .set(updated_at.eq(now))
            .execute(self.conn())
            .map(|_| ())
    }

    pub fn register_prover(&self, worker_: &str, block_size_: usize) -> QueryResult<i32> {
        use crate::schema::active_provers::dsl::*;
        let inserted: ActiveProver = insert_into(active_provers)
            .values(&vec![(
                worker.eq(worker_.to_string()),
                block_size.eq(block_size_ as i64),
            )])
            .get_result(self.conn())?;
        Ok(inserted.id)
    }

    pub fn prover_by_id(&self, prover_id: i32) -> QueryResult<ActiveProver> {
        use crate::schema::active_provers::dsl::*;

        let ret: ActiveProver = active_provers
            .filter(id.eq(prover_id))
            .get_result(self.conn())?;
        Ok(ret)
    }

    pub fn record_prover_stop(&self, prover_id: i32) -> QueryResult<()> {
        use crate::schema::active_provers::dsl::*;

        let target = active_provers.filter(id.eq(prover_id));
        diesel::update(target)
            .set(stopped_at.eq(now))
            .execute(self.conn())
            .map(|_| ())
    }

    /// Store the timestamp of the prover finish and the proof
    pub fn store_proof(
        &self,
        block_number: BlockNumber,
        proof: &EncodedProof,
    ) -> QueryResult<usize> {
        let to_store = NewProof {
            block_number: i64::from(block_number),
            proof: serde_json::to_value(proof).unwrap(),
        };
        use crate::schema::proofs::dsl::proofs;
        insert_into(proofs).values(&to_store).execute(self.conn())
    }

    pub fn load_proof(&self, block_number: BlockNumber) -> QueryResult<EncodedProof> {
        use crate::schema::proofs::dsl;
        let stored: StoredProof = dsl::proofs
            .filter(dsl::block_number.eq(i64::from(block_number)))
            .get_result(self.conn())?;
        Ok(serde_json::from_value(stored.proof).unwrap())
    }

    pub fn store_token(&self, id: TokenId, address: &str, symbol: &str) -> QueryResult<()> {
        let new_token = Token {
            id: i32::from(id),
            address: address.to_string(),
            symbol: symbol.to_string(),
        };
        diesel::insert_into(tokens::table)
            .values(&new_token)
            .on_conflict(tokens::id)
            .do_update()
            // update token address but not symbol -- so we can update it externally
            .set(tokens::address.eq(new_token.address.clone()))
            .execute(self.conn())
            .map(drop)
    }

    pub fn load_tokens(&self) -> QueryResult<HashMap<TokenId, Token>> {
        let tokens = tokens::table
            .order(tokens::id.asc())
            .load::<Token>(self.conn())?;
        Ok(tokens.into_iter().map(|t| (t.id as TokenId, t)).collect())
    }

    pub fn token_symbol_from_id(&self, token: TokenId) -> QueryResult<Option<String>> {
        Ok(tokens::table
            .find(i32::from(token))
            .first::<Token>(self.conn())
            .optional()?
            .map(|t| t.symbol))
    }

    // Data restore part

    fn save_operation(&self, op: &Operation) -> QueryResult<()> {
        self.conn().transaction(|| {
            match &op.action {
                Action::Commit => {
                    self.commit_state_update(op.block.block_number, &op.accounts_updated)?;
                    self.save_block(&op.block)?;
                }
                Action::Verify { .. } => self.apply_state_update(op.block.block_number)?,
            };

            let _stored: StoredOperation = diesel::insert_into(operations::table)
                .values(&NewOperation {
                    block_number: i64::from(op.block.block_number),
                    action_type: op.action.to_string(),
                })
                .get_result(self.conn())?;
            Ok(())
        })
    }

    fn update_block_events(&self, events: &[NewBlockEvent]) -> QueryResult<()> {
        self.conn().transaction(|| {
            diesel::delete(events_state::table).execute(self.conn())?;
            for event in events.iter() {
                diesel::insert_into(events_state::table)
                    .values(event)
                    .execute(self.conn())?;
            }
            Ok(())
        })
    }

    fn update_last_watched_block_number(
        &self,
        number: &NewLastWatchedEthBlockNumber,
    ) -> QueryResult<()> {
        self.conn().transaction(|| {
            diesel::delete(data_restore_last_watched_eth_block::table).execute(self.conn())?;
            diesel::insert_into(data_restore_last_watched_eth_block::table)
                .values(number)
                .execute(self.conn())?;
            Ok(())
        })
    }

    fn update_storage_state(&self, state: NewStorageState) -> QueryResult<()> {
        self.conn().transaction(|| {
            diesel::delete(storage_state_update::table).execute(self.conn())?;
            diesel::insert_into(storage_state_update::table)
                .values(state)
                .execute(self.conn())?;
            Ok(())
        })
    }

    pub fn save_genesis_state(&self, genesis_acc_update: AccountUpdate) -> QueryResult<()> {
        self.conn().transaction(|| {
            self.commit_state_update(0, &[(0, genesis_acc_update)])?;
            self.apply_state_update(0)?;
            Ok(())
        })
    }

    pub fn save_block_transactions_with_data_restore_state(
        &self,
        block: &Block,
    ) -> QueryResult<()> {
        self.conn().transaction(|| {
            self.save_block_transactions(block)?;
            let state = NewStorageState {
                storage_state: "None".to_string(),
            };
            self.update_storage_state(state)?;
            Ok(())
        })
    }

    pub fn save_block_operations_with_data_restore_state(
        &self,
        commit_op: &Operation,
        verify_op: &Operation,
    ) -> QueryResult<()> {
        self.conn().transaction(|| {
            self.save_operation(commit_op)?;
            self.save_operation(verify_op)?;
            let state = NewStorageState {
                storage_state: "None".to_string(),
            };
            self.update_storage_state(state)?;
            Ok(())
        })
    }

    pub fn save_events_state_with_data_restore_state(
        &self,
        block_events: &[NewBlockEvent],
        token_events: &[TokenAddedEvent],
        last_watched_eth_number: &NewLastWatchedEthBlockNumber,
    ) -> QueryResult<()> {
        self.conn().transaction(|| {
            self.update_block_events(block_events)?;

            for token in token_events.iter() {
                self.store_token(
                    token.id as u16,
                    &format!("0x{:x}", token.address),
                    &format!("ERC20-{}", token.id),
                )?;
            }

            self.update_last_watched_block_number(last_watched_eth_number)?;

            let state = NewStorageState {
                storage_state: "Events".to_string(),
            };
            self.update_storage_state(state)?;

            Ok(())
        })
    }

    pub fn save_rollup_ops_with_data_restore_state(
        &self,
        ops: &[(BlockNumber, &FranklinOp, AccountId)],
    ) -> QueryResult<()> {
        self.conn().transaction(|| {
            diesel::delete(rollup_ops::table).execute(self.conn())?;
            for op in ops.iter() {
                let stored_op = NewFranklinOp::prepare_stored_op(&op.1, op.0, op.2);
                diesel::insert_into(rollup_ops::table)
                    .values(&stored_op)
                    .execute(self.conn())?;
            }
            let state = NewStorageState {
                storage_state: "Operations".to_string(),
            };
            self.update_storage_state(state)?;
            Ok(())
        })
    }

    pub fn load_committed_events_state(&self) -> QueryResult<Vec<StoredBlockEvent>> {
        let events = events_state::table
            .filter(events_state::block_type.eq("Committed".to_string()))
            .order(events_state::block_num.asc())
            .load::<StoredBlockEvent>(self.conn())?;
        Ok(events)
    }

    pub fn load_verified_events_state(&self) -> QueryResult<Vec<StoredBlockEvent>> {
        let events = events_state::table
            .filter(events_state::block_type.eq("Verified".to_string()))
            .order(events_state::block_num.asc())
            .load::<StoredBlockEvent>(self.conn())?;
        Ok(events)
    }

    pub fn load_storage_state(&self) -> QueryResult<StoredStorageState> {
        storage_state_update::table.first(self.conn())
    }

    pub fn load_last_watched_block_number(&self) -> QueryResult<StoredLastWatchedEthBlockNumber> {
        data_restore_last_watched_eth_block::table.first(self.conn())
    }

    pub fn load_rollup_ops_blocks(&self) -> QueryResult<Vec<StoredRollupOpsBlock>> {
        let stored_operations = rollup_ops::table
            .order(rollup_ops::id.asc())
            .load::<StoredFranklinOp>(self.conn())?;
        let ops_blocks: Vec<StoredRollupOpsBlock> = stored_operations
            .into_iter()
            .group_by(|op| op.block_num)
            .into_iter()
            .map(|(_, stored_ops)| {
                // let stored_ops = group.clone();
                // let mut ops: Vec<FranklinOp> = vec![];
                let mut block_num: i64 = 0;
                let mut fee_account: i64 = 0;
                let ops: Vec<FranklinOp> = stored_ops
                    .map(|stored_op| {
                        block_num = stored_op.block_num;
                        fee_account = stored_op.fee_account;
                        stored_op.into_franklin_op()
                    })
                    .collect();
                StoredRollupOpsBlock {
                    block_num: block_num as u32,
                    ops,
                    fee_account: fee_account as u32,
                }
            })
            .collect();
        Ok(ops_blocks)
    }
}

#[cfg(test)]
/// This tests require empty DB setup and ignored by default
/// use `zksync db-test-no-reset`/`franklin db-test` script to run them
mod test {
    use super::*;
    use crypto_exports::rand::{Rng, SeedableRng, XorShiftRng};
    use diesel::Connection;
    use models::primitives::u128_to_bigdecimal;

    fn acc_create_random_updates<R: Rng>(
        rng: &mut R,
    ) -> impl Iterator<Item = (u32, AccountUpdate)> {
        let id: u32 = rng.gen();
        let balance = u128::from(rng.gen::<u64>());
        let nonce: u32 = rng.gen();
        let pub_key_hash = PubKeyHash { data: rng.gen() };
        let address: Address = rng.gen::<[u8; 20]>().into();

        let mut a = models::node::account::Account::default_with_address(&address);
        let old_nonce = nonce;
        a.nonce = old_nonce + 2;
        a.pub_key_hash = pub_key_hash;

        let old_balance = a.get_balance(0);
        a.set_balance(0, u128_to_bigdecimal(balance));
        let new_balance = a.get_balance(0);
        vec![
            (
                id,
                AccountUpdate::Create {
                    nonce: old_nonce,
                    address: a.address,
                },
            ),
            (
                id,
                AccountUpdate::ChangePubKeyHash {
                    old_nonce,
                    old_pub_key_hash: PubKeyHash::default(),
                    new_nonce: old_nonce + 1,
                    new_pub_key_hash: a.pub_key_hash,
                },
            ),
            (
                id,
                AccountUpdate::UpdateBalance {
                    old_nonce: old_nonce + 1,
                    new_nonce: old_nonce + 2,
                    balance_update: (0, old_balance, new_balance),
                },
            ),
        ]
        .into_iter()
    }

    #[test]
    #[cfg_attr(not(feature = "db_test"), ignore)]
    // Here we create updates for blocks 1,2,3 (commit 3 blocks)
    // We apply updates for blocks 1,2 (verify 2 blocks)
    // Make sure that we can get state for all blocks.
    fn test_commit_rewind() {
        let _ = env_logger::try_init();

        let mut rng = XorShiftRng::from_seed([0, 1, 2, 3]);

        let pool = ConnectionPool::new();
        let conn = pool.access_storage().unwrap();
        conn.conn().begin_test_transaction().unwrap(); // this will revert db after test

        let (accounts_block_1, updates_block_1) = {
            let mut accounts = AccountMap::default();
            let updates = {
                let mut updates = Vec::new();
                updates.extend(acc_create_random_updates(&mut rng));
                updates.extend(acc_create_random_updates(&mut rng));
                updates.extend(acc_create_random_updates(&mut rng));
                updates
            };
            apply_updates(&mut accounts, updates.clone());
            (accounts, updates)
        };

        let (accounts_block_2, updates_block_2) = {
            let mut accounts = accounts_block_1.clone();
            let updates = {
                let mut updates = Vec::new();
                updates.extend(acc_create_random_updates(&mut rng));
                updates.extend(acc_create_random_updates(&mut rng));
                updates.extend(acc_create_random_updates(&mut rng));
                updates
            };
            apply_updates(&mut accounts, updates.clone());
            (accounts, updates)
        };
        let (accounts_block_3, updates_block_3) = {
            let mut accounts = accounts_block_2.clone();
            let updates = {
                let mut updates = Vec::new();
                updates.extend(acc_create_random_updates(&mut rng));
                updates.extend(acc_create_random_updates(&mut rng));
                updates.extend(acc_create_random_updates(&mut rng));
                updates
            };
            apply_updates(&mut accounts, updates.clone());
            (accounts, updates)
        };

        let get_operation = |block_number, action, accounts_updated| -> Operation {
            Operation {
                id: None,
                action,
                block: Block {
                    block_number,
                    new_root_hash: Fr::default(),
                    fee_account: 0,
                    block_transactions: Vec::new(),
                    processed_priority_ops: (0, 0),
                },
                accounts_updated,
            }
        };

        conn.execute_operation(&get_operation(1, Action::Commit, updates_block_1))
            .expect("Commit block 1");
        conn.execute_operation(&get_operation(2, Action::Commit, updates_block_2))
            .expect("Commit block 2");
        conn.execute_operation(&get_operation(3, Action::Commit, updates_block_3))
            .expect("Commit block 3");

        let (block, state) = conn.load_committed_state(Some(1)).unwrap();
        assert_eq!((block, &state), (1, &accounts_block_1));

        let (block, state) = conn.load_committed_state(Some(2)).unwrap();
        assert_eq!((block, &state), (2, &accounts_block_2));

        let (block, state) = conn.load_committed_state(Some(3)).unwrap();
        assert_eq!((block, &state), (3, &accounts_block_3));

        conn.store_proof(1, &Default::default())
            .expect("Store proof block 1");
        conn.execute_operation(&get_operation(
            1,
            Action::Verify {
                proof: Default::default(),
            },
            Vec::new(),
        ))
        .expect("Verify block 1");
        conn.store_proof(2, &Default::default())
            .expect("Store proof block 2");
        conn.execute_operation(&get_operation(
            2,
            Action::Verify {
                proof: Default::default(),
            },
            Vec::new(),
        ))
        .expect("Verify block 2");

        let (block, state) = conn.load_committed_state(Some(1)).unwrap();
        assert_eq!((block, &state), (1, &accounts_block_1));

        let (block, state) = conn.load_committed_state(Some(2)).unwrap();
        assert_eq!((block, &state), (2, &accounts_block_2));

        let (block, state) = conn.load_committed_state(Some(3)).unwrap();
        assert_eq!((block, &state), (3, &accounts_block_3));

        let (block, state) = conn.load_committed_state(None).unwrap();
        assert_eq!((block, &state), (3, &accounts_block_3));
    }

    #[test]
    #[ignore]
    // TODO: Implement
    fn test_eth_sender_storage() {}

    #[test]
    #[cfg_attr(not(feature = "db_test"), ignore)]
    fn test_store_proof() {
        let pool = ConnectionPool::new();
        let conn = pool.access_storage().unwrap();
        conn.conn().begin_test_transaction().unwrap(); // this will revert db after test

        assert!(conn.load_proof(1).is_err());

        let proof = EncodedProof::default();
        assert!(conn.store_proof(1, &proof).is_ok());

        let loaded = conn.load_proof(1).expect("must load proof");
        assert_eq!(loaded, proof);
>>>>>>> 6bfafa35
    }
}<|MERGE_RESOLUTION|>--- conflicted
+++ resolved
@@ -132,6 +132,14 @@
         chain::ChainIntermediator(self)
     }
 
+    pub fn token_symbol_from_id(&self, token: TokenId) -> QueryResult<Option<String>> {
+        Ok(tokens::table
+            .find(i32::from(token))
+            .first::<Token>(self.conn())
+            .optional()?
+            .map(|t| t.symbol))
+    }
+
     /// Gains access to the `Config` schema.
     pub fn config_schema(&self) -> config::ConfigSchema<'_> {
         config::ConfigSchema(self)
@@ -157,1694 +165,10 @@
         tokens::TokensSchema(self)
     }
 
-<<<<<<< HEAD
     fn conn(&self) -> &RecoverableConnection<PgConnection> {
         match self.conn {
             ConnectionHolder::Pooled(ref conn) => conn,
             ConnectionHolder::Direct(ref conn) => conn,
         }
-=======
-    pub fn get_tx_by_hash(&self, hash: &[u8]) -> QueryResult<Option<TxByHashResponse>> {
-        // TODO: Maybe move the transformations to api_server?
-
-        // first check executed_transactions
-        let tx: Option<StoredExecutedTransaction> = executed_transactions::table
-            .filter(executed_transactions::tx_hash.eq(hash))
-            .first(self.conn())
-            .optional()?;
-
-        if let Some(tx) = tx {
-            let block_number = tx.block_number;
-            let operation = tx.operation.unwrap_or_else(|| {
-                debug!("operation empty in executed_transactions");
-                Value::default()
-            });
-
-            let tx_type = operation["type"].as_str().unwrap_or("unknown type");
-            let tx_token = operation["tx"]["token"].as_i64().unwrap_or(-1);
-            let tx_amount = operation["tx"]["amount"]
-                .as_str()
-                .unwrap_or("unknown amount");
-
-            let (tx_from, tx_to, tx_fee) = match tx_type {
-                "Withdraw" => (
-                    operation["tx"]["from"]
-                        .as_str()
-                        .unwrap_or("unknown from")
-                        .to_string(),
-                    operation["tx"]["to"]
-                        .as_str()
-                        .unwrap_or("unknown to")
-                        .to_string(),
-                    operation["tx"]["fee"].as_str().map(|v| v.to_string()),
-                ),
-                "Transfer" | "TransferToNew" => (
-                    operation["tx"]["from"]
-                        .as_str()
-                        .unwrap_or("unknown from")
-                        .to_string(),
-                    operation["tx"]["to"]
-                        .as_str()
-                        .unwrap_or("unknown to")
-                        .to_string(),
-                    operation["tx"]["fee"].as_str().map(|v| v.to_string()),
-                ),
-                "ChangePubKeyOffchain" => (
-                    operation["tx"]["account"]
-                        .as_str()
-                        .unwrap_or("unknown from")
-                        .to_string(),
-                    operation["tx"]["newPkHash"]
-                        .as_str()
-                        .unwrap_or("unknown to")
-                        .to_string(),
-                    None,
-                ),
-                &_ => (
-                    "unknown from".to_string(),
-                    "unknown to".to_string(),
-                    Some("unknown fee".to_string()),
-                ),
-            };
-
-            let tx_type_user = if tx_type == "TransferToNew" {
-                "Transfer"
-            } else {
-                tx_type
-            };
-
-            return Ok(Some(TxByHashResponse {
-                tx_type: tx_type_user.to_string(),
-                from: tx_from,
-                to: tx_to,
-                token: tx_token as i32,
-                amount: tx_amount.to_string(),
-                fee: tx_fee,
-                block_number,
-            }));
-        };
-
-        // then check executed_priority_operations
-        let tx: Option<StoredExecutedPriorityOperation> = executed_priority_operations::table
-            .filter(executed_priority_operations::eth_hash.eq(hash))
-            .first(self.conn())
-            .optional()?;
-
-        if let Some(tx) = tx {
-            let operation = tx.operation;
-            let block_number = tx.block_number;
-
-            let tx_type = operation["type"].as_str().unwrap_or("unknown type");
-            let tx_token = operation["priority_op"]["token"]
-                .as_i64()
-                .expect("must be here");
-            let tx_amount = operation["priority_op"]["amount"]
-                .as_str()
-                .unwrap_or("unknown amount");
-
-            let (tx_from, tx_to, tx_fee) = match tx_type {
-                "Deposit" => (
-                    operation["priority_op"]["from"]
-                        .as_str()
-                        .unwrap_or("unknown from")
-                        .to_string(),
-                    operation["priority_op"]["to"]
-                        .as_str()
-                        .unwrap_or("unknown to")
-                        .to_string(),
-                    operation["priority_op"]["fee"]
-                        .as_str()
-                        .map(|v| v.to_string()),
-                ),
-                &_ => (
-                    "unknown from".to_string(),
-                    "unknown to".to_string(),
-                    Some("unknown fee".to_string()),
-                ),
-            };
-
-            return Ok(Some(TxByHashResponse {
-                tx_type: tx_type.to_string(),
-                from: tx_from,
-                to: tx_to,
-                token: tx_token as i32,
-                amount: tx_amount.to_string(),
-                fee: tx_fee,
-                block_number,
-            }));
-        };
-
-        Ok(None)
-    }
-
-    pub fn get_account_transactions_history(
-        &self,
-        address: &PubKeyHash,
-        offset: i64,
-        limit: i64,
-    ) -> QueryResult<Vec<TransactionsHistoryItem>> {
-        // TODO: txs are not ordered
-        let query = format!(
-            "
-            select
-                hash,
-                pq_id,
-                tx,
-                success,
-                fail_reason,
-                coalesce(commited, false) as commited,
-                coalesce(verified, false) as verified
-            from (
-                select
-                    *
-                from (
-                    select
-                        tx,
-                        'sync-tx:' || encode(hash, 'hex') as hash,
-                        null as pq_id,
-                        success,
-                        fail_reason,
-                        block_number
-                    from
-                        mempool
-                    left join
-                        executed_transactions
-                    on
-                        tx_hash = hash
-                    where
-                        '0x:' || encode(primary_account_address, 'hex') = '{address}'
-                        or
-                        tx->>'to' = '{address}'
-                    union all
-                    select
-                        operation as tx,
-                        '0x' || encode(eth_hash, 'hex') as hash,
-                        priority_op_serialid as pq_id,
-                        null as success,
-                        null as fail_reason,
-                        block_number
-                    from 
-                        executed_priority_operations
-                    where 
-                        operation->'priority_op'->>'from' = '{address}') t
-                order by
-                    block_number desc
-                offset 
-                    {offset}
-                limit 
-                    {limit}
-            ) t
-            left join
-                crosstab($$
-                    select 
-                        block_number as rowid, 
-                        action_type as category, 
-                        true as values 
-                    from 
-                        operations
-                    order by
-                        block_number
-                    $$) t3 (
-                        block_number bigint, 
-                        commited boolean, 
-                        verified boolean)
-            using 
-                (block_number)
-            ",
-            address = address.to_hex(),
-            offset = offset,
-            limit = limit
-        );
-
-        diesel::sql_query(query).load::<TransactionsHistoryItem>(self.conn())
-    }
-
-    pub fn get_account_transactions(
-        &self,
-        address: &PubKeyHash,
-    ) -> QueryResult<Vec<AccountTransaction>> {
-        let all_txs: Vec<_> = mempool::table
-            .filter(mempool::primary_account_address.eq(address.data.to_vec()))
-            .left_join(
-                executed_transactions::table.on(executed_transactions::tx_hash.eq(mempool::hash)),
-            )
-            .left_join(
-                operations::table
-                    .on(operations::block_number.eq(executed_transactions::block_number)),
-            )
-            .load::<(
-                ReadTx,
-                Option<StoredExecutedTransaction>,
-                Option<StoredOperation>,
-            )>(self.conn())?;
-
-        let res = all_txs
-            .into_iter()
-            .group_by(|(mempool_tx, _, _)| mempool_tx.hash.clone())
-            .into_iter()
-            .map(|(_op_id, mut group_iter)| {
-                // TODO: replace the query with pivot
-                let (mempool_tx, executed_tx, operation) = group_iter.next().unwrap();
-                let mut res = AccountTransaction {
-                    tx: mempool_tx.tx,
-                    tx_hash: hex::encode(mempool_tx.hash.as_slice()),
-                    success: false,
-                    fail_reason: None,
-                    committed: false,
-                    verified: false,
-                };
-                if let Some(executed_tx) = executed_tx {
-                    res.success = executed_tx.success;
-                    res.fail_reason = executed_tx.fail_reason;
-                }
-                if let Some(operation) = operation {
-                    if operation.action_type == ActionType::COMMIT.to_string() {
-                        res.committed = operation.confirmed;
-                    } else {
-                        res.verified = operation.confirmed;
-                    }
-                }
-                if let Some((_mempool_tx, _executed_tx, operation)) = group_iter.next() {
-                    if let Some(operation) = operation {
-                        if operation.action_type == ActionType::COMMIT.to_string() {
-                            res.committed = operation.confirmed;
-                        } else {
-                            res.verified = operation.confirmed;
-                        }
-                    };
-                }
-                res
-            })
-            .collect::<Vec<AccountTransaction>>();
-
-        Ok(res)
-    }
-
-    pub fn get_block(&self, block: BlockNumber) -> QueryResult<Option<Block>> {
-        let stored_block = if let Some(block) = blocks::table
-            .find(i64::from(block))
-            .first::<StorageBlock>(self.conn())
-            .optional()?
-        {
-            block
-        } else {
-            return Ok(None);
-        };
-
-        let block_transactions = self.get_block_executed_ops(block)?;
-
-        assert!(stored_block.root_hash.starts_with("sync-bl:"));
-        let new_root_hash = fe_from_hex::<Fr>(&format!("0x{}", &stored_block.root_hash[8..]))
-            .expect("Unparsable root hash");
-
-        Ok(Some(Block {
-            block_number: block,
-            new_root_hash,
-            fee_account: stored_block.fee_account_id as AccountId,
-            block_transactions,
-            processed_priority_ops: (
-                stored_block.unprocessed_prior_op_before as u64,
-                stored_block.unprocessed_prior_op_after as u64,
-            ),
-        }))
-    }
-
-    pub fn get_block_executed_ops(
-        &self,
-        block: BlockNumber,
-    ) -> QueryResult<Vec<ExecutedOperations>> {
-        self.conn().transaction(|| {
-            let mut executed_operations = Vec::new();
-
-            let stored_executed_txs: Vec<_> = executed_transactions::table
-                .left_join(mempool::table.on(executed_transactions::tx_hash.eq(mempool::hash)))
-                .filter(executed_transactions::block_number.eq(i64::from(block)))
-                .load::<(StoredExecutedTransaction, Option<ReadTx>)>(self.conn())?;
-            let executed_txs = stored_executed_txs
-                .into_iter()
-                .filter_map(|(stored_exec, stored_tx)| stored_exec.into_executed_tx(stored_tx).ok())
-                .map(|tx| ExecutedOperations::Tx(Box::new(tx)));
-            executed_operations.extend(executed_txs);
-
-            let stored_executed_prior_ops: Vec<_> = executed_priority_operations::table
-                .filter(executed_priority_operations::block_number.eq(i64::from(block)))
-                .load::<StoredExecutedPriorityOperation>(self.conn())?;
-            let executed_prior_ops = stored_executed_prior_ops
-                .into_iter()
-                .map(|op| ExecutedOperations::PriorityOp(Box::new(op.into())));
-            executed_operations.extend(executed_prior_ops);
-
-            executed_operations.sort_by_key(|exec_op| {
-                match exec_op {
-                    ExecutedOperations::Tx(tx) => {
-                        if let Some(idx) = tx.block_index {
-                            idx
-                        } else {
-                            // failed operations are at the end.
-                            u32::max_value()
-                        }
-                    }
-                    ExecutedOperations::PriorityOp(op) => op.block_index,
-                }
-            });
-
-            Ok(executed_operations)
-        })
-    }
-
-    pub fn get_executed_priority_op(
-        &self,
-        priority_op_id: u32,
-    ) -> QueryResult<Option<StoredExecutedPriorityOperation>> {
-        executed_priority_operations::table
-            .filter(
-                executed_priority_operations::priority_op_serialid.eq(i64::from(priority_op_id)),
-            )
-            .first::<StoredExecutedPriorityOperation>(self.conn())
-            .optional()
-    }
-
-    pub fn get_block_operations(&self, block: BlockNumber) -> QueryResult<Vec<FranklinOp>> {
-        let executed_ops = self.get_block_executed_ops(block)?;
-        Ok(executed_ops
-            .into_iter()
-            .filter_map(|exec_op| match exec_op {
-                ExecutedOperations::Tx(tx) => tx.op,
-                ExecutedOperations::PriorityOp(priorop) => Some(priorop.op),
-            })
-            .collect())
-    }
-
-    pub fn commit_state_update(
-        &self,
-        block_number: u32,
-        accounts_updated: &[(u32, AccountUpdate)],
-    ) -> QueryResult<()> {
-        self.conn().transaction(|| {
-            for (update_order_id, (id, upd)) in accounts_updated.iter().enumerate() {
-                debug!(
-                    "Committing state update for account {} in block {}",
-                    id, block_number
-                );
-                match *upd {
-                    AccountUpdate::Create { ref address, nonce } => {
-                        diesel::insert_into(account_creates::table)
-                            .values(&StorageAccountCreation {
-                                update_order_id: update_order_id as i32,
-                                account_id: i64::from(*id),
-                                is_create: true,
-                                block_number: i64::from(block_number),
-                                address: address.as_bytes().to_vec(),
-                                nonce: i64::from(nonce),
-                            })
-                            .execute(self.conn())?;
-                    }
-                    AccountUpdate::Delete { ref address, nonce } => {
-                        diesel::insert_into(account_creates::table)
-                            .values(&StorageAccountCreation {
-                                update_order_id: update_order_id as i32,
-                                account_id: i64::from(*id),
-                                is_create: false,
-                                block_number: i64::from(block_number),
-                                address: address.as_bytes().to_vec(),
-                                nonce: i64::from(nonce),
-                            })
-                            .execute(self.conn())?;
-                    }
-                    AccountUpdate::UpdateBalance {
-                        balance_update: (token, ref old_balance, ref new_balance),
-                        old_nonce,
-                        new_nonce,
-                    } => {
-                        diesel::insert_into(account_balance_updates::table)
-                            .values(&StorageAccountUpdateInsert {
-                                update_order_id: update_order_id as i32,
-                                account_id: i64::from(*id),
-                                block_number: i64::from(block_number),
-                                coin_id: i32::from(token),
-                                old_balance: old_balance.clone(),
-                                new_balance: new_balance.clone(),
-                                old_nonce: i64::from(old_nonce),
-                                new_nonce: i64::from(new_nonce),
-                            })
-                            .execute(self.conn())?;
-                    }
-                    AccountUpdate::ChangePubKeyHash {
-                        ref old_pub_key_hash,
-                        ref new_pub_key_hash,
-                        old_nonce,
-                        new_nonce,
-                    } => {
-                        diesel::insert_into(account_pubkey_updates::table)
-                            .values(&StorageAccountPubkeyUpdateInsert {
-                                update_order_id: update_order_id as i32,
-                                account_id: i64::from(*id),
-                                block_number: i64::from(block_number),
-                                old_pubkey_hash: old_pub_key_hash.data.to_vec(),
-                                new_pubkey_hash: new_pub_key_hash.data.to_vec(),
-                                old_nonce: i64::from(old_nonce),
-                                new_nonce: i64::from(new_nonce),
-                            })
-                            .execute(self.conn())?;
-                    }
-                }
-            }
-            Ok(())
-        })
-    }
-
-    pub fn apply_state_update(&self, block_number: u32) -> QueryResult<()> {
-        info!("Applying state update for block: {}", block_number);
-        self.conn().transaction(|| {
-            let account_balance_diff = account_balance_updates::table
-                .filter(account_balance_updates::block_number.eq(&(i64::from(block_number))))
-                .load::<StorageAccountUpdate>(self.conn())?;
-
-            let account_creation_diff = account_creates::table
-                .filter(account_creates::block_number.eq(&(i64::from(block_number))))
-                .load::<StorageAccountCreation>(self.conn())?;
-
-            let account_change_pubkey_diff = account_pubkey_updates::table
-                .filter(account_pubkey_updates::block_number.eq(&(i64::from(block_number))))
-                .load::<StorageAccountPubkeyUpdate>(self.conn())?;
-
-            let account_updates: Vec<StorageAccountDiff> = {
-                let mut account_diff = Vec::new();
-                account_diff.extend(
-                    account_balance_diff
-                        .into_iter()
-                        .map(StorageAccountDiff::from),
-                );
-                account_diff.extend(
-                    account_creation_diff
-                        .into_iter()
-                        .map(StorageAccountDiff::from),
-                );
-                account_diff.extend(
-                    account_change_pubkey_diff
-                        .into_iter()
-                        .map(StorageAccountDiff::from),
-                );
-                account_diff.sort_by(StorageAccountDiff::cmp_order);
-                account_diff
-            };
-
-            debug!("Sorted account update list: {:?}", account_updates);
-
-            for acc_update in account_updates.into_iter() {
-                match acc_update {
-                    StorageAccountDiff::BalanceUpdate(upd) => {
-                        let storage_balance = StorageBalance {
-                            coin_id: upd.coin_id,
-                            account_id: upd.account_id,
-                            balance: upd.new_balance.clone(),
-                        };
-                        insert_into(balances::table)
-                            .values(&storage_balance)
-                            .on_conflict((balances::coin_id, balances::account_id))
-                            .do_update()
-                            .set(balances::balance.eq(upd.new_balance))
-                            .execute(self.conn())?;
-
-                        update(accounts::table.filter(accounts::id.eq(upd.account_id)))
-                            .set((
-                                accounts::last_block.eq(upd.block_number),
-                                accounts::nonce.eq(upd.new_nonce),
-                            ))
-                            .execute(self.conn())?;
-                    }
-
-                    StorageAccountDiff::Create(upd) => {
-                        let storage_account = StorageAccount {
-                            id: upd.account_id,
-                            last_block: upd.block_number,
-                            nonce: upd.nonce,
-                            address: upd.address,
-                            pubkey_hash: PubKeyHash::default().data.to_vec(),
-                        };
-                        insert_into(accounts::table)
-                            .values(&storage_account)
-                            .execute(self.conn())?;
-                    }
-                    StorageAccountDiff::Delete(upd) => {
-                        delete(accounts::table.filter(accounts::id.eq(upd.account_id)))
-                            .execute(self.conn())?;
-                    }
-                    StorageAccountDiff::ChangePubKey(upd) => {
-                        update(accounts::table.filter(accounts::id.eq(upd.account_id)))
-                            .set((
-                                accounts::last_block.eq(upd.block_number),
-                                accounts::nonce.eq(upd.new_nonce),
-                                accounts::pubkey_hash.eq(upd.new_pubkey_hash),
-                            ))
-                            .execute(self.conn())?;
-                    }
-                }
-            }
-
-            Ok(())
-        })
-    }
-
-    pub fn load_committed_state(&self, block: Option<u32>) -> QueryResult<(u32, AccountMap)> {
-        self.conn().transaction(|| {
-            let (verif_block, mut accounts) = self.load_verified_state()?;
-            debug!(
-                "Verified state block: {}, accounts: {:#?}",
-                verif_block, accounts
-            );
-
-            // Fetch updates from blocks: verif_block +/- 1, ... , block
-            if let Some((block, state_diff)) = self.load_state_diff(verif_block, block)? {
-                debug!("Loaded state diff: {:#?}", state_diff);
-                apply_updates(&mut accounts, state_diff);
-                Ok((block, accounts))
-            } else {
-                Ok((verif_block, accounts))
-            }
-        })
-    }
-
-    pub fn load_verified_state(&self) -> QueryResult<(u32, AccountMap)> {
-        self.conn().transaction(|| {
-            let last_block = self.get_last_verified_block()?;
-
-            let accounts: Vec<StorageAccount> = accounts::table.load(self.conn())?;
-            let balances: Vec<Vec<StorageBalance>> = StorageBalance::belonging_to(&accounts)
-                .load(self.conn())?
-                .grouped_by(&accounts);
-
-            let account_map: AccountMap = accounts
-                .into_iter()
-                .zip(balances.into_iter())
-                .map(|(stored_account, balances)| {
-                    let (id, account) = restore_account(stored_account, balances);
-                    (id, account)
-                })
-                .collect();
-
-            Ok((last_block, account_map))
-        })
-    }
-
-    /// Returns updates, and block number such that
-    /// if we apply this updates to state of the block #(from_block) we will have state of the block
-    /// #(returned block number)
-    /// returned block number is either to_block, last commited block before to_block, (if to_block == None
-    /// we assume to_bloc = +Inf)
-    pub fn load_state_diff(
-        &self,
-        from_block: u32,
-        to_block: Option<u32>,
-    ) -> QueryResult<Option<(u32, AccountUpdates)>> {
-        self.conn().transaction(|| {
-            let to_block_resolved = if let Some(to_block) = to_block {
-                to_block
-            } else {
-                let last_block = blocks::table
-                    .select(max(blocks::number))
-                    .first::<Option<i64>>(self.conn())?;
-                last_block.map(|n| n as u32).unwrap_or(0)
-            };
-
-            let (time_forward, start_block, end_block) = (
-                from_block <= to_block_resolved,
-                cmp::min(from_block, to_block_resolved),
-                cmp::max(from_block, to_block_resolved),
-            );
-
-            let account_balance_diff = account_balance_updates::table
-                .filter(
-                    account_balance_updates::block_number
-                        .gt(&(i64::from(start_block)))
-                        .and(account_balance_updates::block_number.le(&(i64::from(end_block)))),
-                )
-                .load::<StorageAccountUpdate>(self.conn())?;
-            let account_creation_diff = account_creates::table
-                .filter(
-                    account_creates::block_number
-                        .gt(&(i64::from(start_block)))
-                        .and(account_creates::block_number.le(&(i64::from(end_block)))),
-                )
-                .load::<StorageAccountCreation>(self.conn())?;
-            let account_pubkey_diff = account_pubkey_updates::table
-                .filter(
-                    account_pubkey_updates::block_number
-                        .gt(&(i64::from(start_block)))
-                        .and(account_pubkey_updates::block_number.le(&(i64::from(end_block)))),
-                )
-                .load::<StorageAccountPubkeyUpdate>(self.conn())?;
-
-            debug!(
-                "Loading state diff: forward: {}, start_block: {}, end_block: {}, unbounded: {}",
-                time_forward,
-                start_block,
-                end_block,
-                to_block.is_none()
-            );
-            debug!("Loaded account balance diff: {:#?}", account_balance_diff);
-            debug!("Loaded account creation diff: {:#?}", account_creation_diff);
-
-            let (mut account_updates, last_block) = {
-                let mut account_diff = Vec::new();
-                account_diff.extend(
-                    account_balance_diff
-                        .into_iter()
-                        .map(StorageAccountDiff::from),
-                );
-                account_diff.extend(
-                    account_creation_diff
-                        .into_iter()
-                        .map(StorageAccountDiff::from),
-                );
-                account_diff.extend(
-                    account_pubkey_diff
-                        .into_iter()
-                        .map(StorageAccountDiff::from),
-                );
-                let last_block = account_diff
-                    .iter()
-                    .map(|acc| acc.block_number())
-                    .max()
-                    .unwrap_or(0);
-                account_diff.sort_by(StorageAccountDiff::cmp_order);
-                (
-                    account_diff
-                        .into_iter()
-                        .map(|d| d.into())
-                        .collect::<AccountUpdates>(),
-                    last_block as u32,
-                )
-            };
-
-            if !time_forward {
-                reverse_updates(&mut account_updates);
-            }
-
-            let block_after_updates = if time_forward {
-                last_block
-            } else {
-                start_block
-            };
-
-            if !account_updates.is_empty() {
-                Ok(Some((block_after_updates, account_updates)))
-            } else {
-                Ok(None)
-            }
-        })
-    }
-
-    /// loads the state of accounts updated in a specific block
-    pub fn load_state_diff_for_block(&self, block_number: u32) -> QueryResult<AccountUpdates> {
-        self.load_state_diff(block_number - 1, Some(block_number))
-            .map(|diff| diff.unwrap_or_default().1)
-    }
-
-    pub fn load_stored_op_with_block_number(
-        &self,
-        block_number: BlockNumber,
-        action_type: ActionType,
-    ) -> Option<StoredOperation> {
-        use crate::schema::operations::dsl;
-        dsl::operations
-            .filter(dsl::block_number.eq(i64::from(block_number)))
-            .filter(dsl::action_type.eq(action_type.to_string().as_str()))
-            .get_result(self.conn())
-            .ok()
-    }
-
-    pub fn load_block_range(
-        &self,
-        max_block: BlockNumber,
-        limit: u32,
-    ) -> QueryResult<Vec<BlockDetails>> {
-        let query = format!(
-            "
-            with eth_ops as (
-            	select
-            		operations.block_number,
-                    '0x' || encode(eth_operations.tx_hash::bytea, 'hex') as tx_hash,
-            		operations.action_type,
-            		operations.created_at
-            	from operations
-            		left join eth_operations on eth_operations.op_id = operations.id
-            )
-            select
-            	blocks.number as block_number,
-                blocks.root_hash as new_state_root,
-                blocks.block_size as block_size,
-            	commited.tx_hash as commit_tx_hash,
-            	verified.tx_hash as verify_tx_hash,
-            	commited.created_at as committed_at,
-            	verified.created_at as verified_at
-            from blocks
-            inner join eth_ops commited on
-            	commited.block_number = blocks.number and commited.action_type = 'COMMIT'
-            left join eth_ops verified on
-            	verified.block_number = blocks.number and verified.action_type = 'VERIFY'
-            where
-            	blocks.number <= {max_block}
-            order by blocks.number desc
-            limit {limit};
-        ",
-            max_block = i64::from(max_block),
-            limit = i64::from(limit)
-        );
-        diesel::sql_query(query).load(self.conn())
-    }
-
-    pub fn handle_search(&self, query: String) -> Option<BlockDetails> {
-        let block_number = query.parse::<i64>().unwrap_or(i64::max_value());
-        let l_query = query.to_lowercase();
-        let sql_query = format!(
-            "
-            with eth_ops as (
-            	select
-            		operations.block_number,
-                    'sync-tx:' || encode(eth_operations.tx_hash::bytea, 'hex') as tx_hash,
-            		operations.action_type,
-            		operations.created_at
-            	from operations
-            		left join eth_operations on eth_operations.op_id = operations.id
-            )
-            select
-            	blocks.number as block_number,
-            	blocks.root_hash as new_state_root,
-            	commited.tx_hash as commit_tx_hash,
-            	verified.tx_hash as verify_tx_hash,
-            	commited.created_at as committed_at,
-            	verified.created_at as verified_at
-            from blocks
-            inner join eth_ops commited on
-            	commited.block_number = blocks.number and commited.action_type = 'COMMIT'
-            left join eth_ops verified on
-            	verified.block_number = blocks.number and verified.action_type = 'VERIFY'
-            where false
-                or lower(commited.tx_hash) = $1
-                or lower(verified.tx_hash) = $1
-                or lower(blocks.root_hash) = $1
-                or blocks.number = {block_number}
-            order by blocks.number desc
-            limit 1;
-        ",
-            block_number = block_number
-        );
-        diesel::sql_query(sql_query)
-            .bind::<Text, _>(l_query)
-            .get_result(self.conn())
-            .ok()
-    }
-
-    pub fn load_commit_op(&self, block_number: BlockNumber) -> Option<Operation> {
-        let op = self.load_stored_op_with_block_number(block_number, ActionType::COMMIT);
-        op.and_then(|r| r.into_op(self).ok())
-    }
-
-    pub fn load_committed_block(&self, block_number: BlockNumber) -> Option<Block> {
-        self.load_commit_op(block_number).map(|r| r.block)
-    }
-
-    pub fn load_unconfirmed_operations(
-        &self,
-        // TODO: move Eth transaction state to models and add it here
-    ) -> QueryResult<Vec<(Operation, Vec<StorageETHOperation>)>> {
-        self.conn().transaction(|| {
-            let ops: Vec<_> = operations::table
-                .left_join(eth_operations::table.on(eth_operations::op_id.eq(operations::id)))
-                .filter(operations::confirmed.eq(false))
-                .order(operations::id.asc())
-                .load::<(StoredOperation, Option<StorageETHOperation>)>(self.conn())?;
-
-            let mut ops = ops
-                .into_iter()
-                .map(|(o, e)| o.into_op(self).map(|o| (o, e)))
-                .collect::<QueryResult<Vec<_>>>()?;
-            ops.sort_by_key(|(o, _)| o.id.unwrap()); // operations from db MUST have and id.
-
-            Ok(ops
-                .into_iter()
-                .group_by(|(o, _)| o.id.unwrap())
-                .into_iter()
-                .map(|(_op_id, group_iter)| {
-                    let fold_result = group_iter.fold(
-                        (None, Vec::new()),
-                        |(mut accum_op, mut accum_eth_ops): (Option<Operation>, _),
-                         (op, eth_op)| {
-                            if let Some(accum_op) = accum_op.as_ref() {
-                                assert_eq!(accum_op.id, op.id);
-                            } else {
-                                accum_op = Some(op);
-                            }
-                            if let Some(eth_op) = eth_op {
-                                accum_eth_ops.push(eth_op);
-                            }
-
-                            (accum_op, accum_eth_ops)
-                        },
-                    );
-                    (fold_result.0.unwrap(), fold_result.1)
-                })
-                .collect())
-        })
-    }
-
-    pub fn load_unsent_ops(&self) -> QueryResult<Vec<Operation>> {
-        self.conn().transaction(|| {
-            let ops: Vec<_> = operations::table
-                .left_join(eth_operations::table.on(eth_operations::op_id.eq(operations::id)))
-                .filter(eth_operations::id.is_null())
-                .order(operations::id.asc())
-                .load::<(StoredOperation, Option<StorageETHOperation>)>(self.conn())?;
-            ops.into_iter().map(|(o, _)| o.into_op(self)).collect()
-        })
-    }
-
-    pub fn load_sent_unconfirmed_ops(
-        &self,
-    ) -> QueryResult<Vec<(Operation, Vec<StorageETHOperation>)>> {
-        self.conn().transaction(|| {
-            let ops: Vec<_> = operations::table
-                .filter(eth_operations::confirmed.eq(false))
-                .inner_join(eth_operations::table.on(eth_operations::op_id.eq(operations::id)))
-                .order(operations::id.asc())
-                .load::<(StoredOperation, StorageETHOperation)>(self.conn())?;
-            let mut ops_with_eth_actions = Vec::new();
-            for (op, eth_op) in ops.into_iter() {
-                ops_with_eth_actions.push((op.into_op(self)?, eth_op));
-            }
-            Ok(ops_with_eth_actions
-                .into_iter()
-                .group_by(|(o, _)| o.id.unwrap())
-                .into_iter()
-                .map(|(_op_id, group_iter)| {
-                    let fold_result = group_iter.fold(
-                        (None, Vec::new()),
-                        |(mut accum_op, mut accum_eth_ops): (Option<Operation>, _),
-                         (op, eth_op)| {
-                            if let Some(accum_op) = accum_op.as_ref() {
-                                assert_eq!(accum_op.id, op.id);
-                            } else {
-                                accum_op = Some(op);
-                            }
-                            accum_eth_ops.push(eth_op);
-
-                            (accum_op, accum_eth_ops)
-                        },
-                    );
-                    (fold_result.0.unwrap(), fold_result.1)
-                })
-                .collect())
-        })
-    }
-
-    pub fn save_operation_eth_tx(
-        &self,
-        op_id: i64,
-        hash: H256,
-        deadline_block: u64,
-        nonce: u32,
-        gas_price: BigDecimal,
-        raw_tx: Vec<u8>,
-    ) -> QueryResult<()> {
-        insert_into(eth_operations::table)
-            .values(&NewETHOperation {
-                op_id,
-                nonce: i64::from(nonce),
-                deadline_block: deadline_block as i64,
-                gas_price,
-                tx_hash: hash.as_bytes().to_vec(),
-                raw_tx,
-            })
-            .execute(self.conn())
-            .map(drop)
-    }
-
-    pub fn confirm_eth_tx(&self, hash: &H256) -> QueryResult<()> {
-        self.conn().transaction(|| {
-            update(eth_operations::table.filter(eth_operations::tx_hash.eq(hash.as_bytes())))
-                .set(eth_operations::confirmed.eq(true))
-                .execute(self.conn())
-                .map(drop)?;
-            let (op, _) = operations::table
-                .inner_join(eth_operations::table.on(eth_operations::op_id.eq(operations::id)))
-                .filter(eth_operations::tx_hash.eq(hash.as_bytes()))
-                .first::<(StoredOperation, StorageETHOperation)>(self.conn())?;
-
-            update(operations::table.filter(operations::id.eq(op.id)))
-                .set(operations::confirmed.eq(true))
-                .execute(self.conn())
-                .map(drop)
-        })
-    }
-
-    pub fn load_unverified_commits_after_block(
-        &self,
-        block_size: usize,
-        block: BlockNumber,
-        limit: i64,
-    ) -> QueryResult<Vec<Operation>> {
-        self.conn().transaction(|| {
-            let ops: Vec<StoredOperation> = diesel::sql_query(format!(
-                "
-                WITH sized_operations AS (
-                    SELECT operations.* FROM operations
-                    LEFT JOIN blocks ON number = block_number
-                    LEFT JOIN proofs USING (block_number)
-                    WHERE proof IS NULL AND block_size = {}
-                )
-                SELECT * FROM sized_operations
-                WHERE action_type = 'COMMIT'
-                    AND block_number > (
-                        SELECT COALESCE(max(block_number), 0)
-                        FROM sized_operations
-                        WHERE action_type = 'VERIFY'
-                    )
-                    AND block_number > {}
-                ORDER BY block_number
-                LIMIT {}
-                ",
-                block_size, block, limit
-            ))
-            .load(self.conn())?;
-            ops.into_iter().map(|o| o.into_op(self)).collect()
-        })
-    }
-
-    fn get_account_and_last_block(
-        &self,
-        account_id: AccountId,
-    ) -> QueryResult<(i64, Option<Account>)> {
-        self.conn().transaction(|| {
-            if let Some(account) = accounts::table
-                .find(i64::from(account_id))
-                .first::<StorageAccount>(self.conn())
-                .optional()?
-            {
-                let balances: Vec<StorageBalance> =
-                    StorageBalance::belonging_to(&account).load(self.conn())?;
-
-                let last_block = account.last_block;
-                let (_, account) = restore_account(account, balances);
-                Ok((last_block, Some(account)))
-            } else {
-                Ok((0, None))
-            }
-        })
-    }
-
-    // Verified, commited states.
-    pub fn account_state_by_address(&self, address: &Address) -> QueryResult<StoredAccountState> {
-        let account_create_record = account_creates::table
-            .filter(account_creates::address.eq(address.as_bytes().to_vec()))
-            .filter(account_creates::is_create.eq(true))
-            .order(account_creates::block_number.desc())
-            .first::<StorageAccountCreation>(self.conn())
-            .optional()?;
-
-        let account_id = if let Some(account_create_record) = account_create_record {
-            account_create_record.account_id as AccountId
-        } else {
-            return Ok(StoredAccountState {
-                committed: None,
-                verified: None,
-            });
-        };
-
-        let commited = self
-            .last_committed_state_for_account(account_id)?
-            .map(|a| (account_id, a));
-        let verified = self
-            .last_verified_state_for_account(account_id)?
-            .map(|a| (account_id, a));
-        Ok(StoredAccountState {
-            committed: commited,
-            verified,
-        })
-    }
-
-    pub fn tx_receipt(&self, hash: &[u8]) -> QueryResult<Option<TxReceiptResponse>> {
-        self.conn().transaction(|| {
-            let tx = executed_transactions::table
-                .filter(executed_transactions::tx_hash.eq(hash))
-                .first::<StoredExecutedTransaction>(self.conn())
-                .optional()?;
-
-            if let Some(tx) = tx {
-                let commited = operations::table
-                    .filter(operations::block_number.eq(tx.block_number))
-                    .filter(operations::action_type.eq(ActionType::COMMIT.to_string()))
-                    .first::<StoredOperation>(self.conn())
-                    .optional()?
-                    .is_some();
-
-                if !commited {
-                    return Ok(None);
-                }
-
-                let verified = operations::table
-                    .filter(operations::block_number.eq(tx.block_number))
-                    .filter(operations::action_type.eq(ActionType::VERIFY.to_string()))
-                    .first::<StoredOperation>(self.conn())
-                    .optional()?
-                    .map(|v| v.confirmed)
-                    .unwrap_or(false);
-
-                let prover_run: Option<ProverRun> = prover_runs::table
-                    .filter(prover_runs::block_number.eq(tx.block_number))
-                    .first::<ProverRun>(self.conn())
-                    .optional()?;
-
-                Ok(Some(TxReceiptResponse {
-                    tx_hash: hex::encode(&hash),
-                    block_number: tx.block_number,
-                    success: tx.success,
-                    verified,
-                    fail_reason: tx.fail_reason,
-                    prover_run,
-                }))
-            } else {
-                Ok(None)
-            }
-        })
-    }
-
-    pub fn last_committed_state_for_account(
-        &self,
-        account_id: AccountId,
-    ) -> QueryResult<Option<models::node::Account>> {
-        self.conn().transaction(|| {
-            let (last_block, account) = self.get_account_and_last_block(account_id)?;
-
-            let account_balance_diff: Vec<StorageAccountUpdate> = {
-                account_balance_updates::table
-                    .filter(account_balance_updates::account_id.eq(&(i64::from(account_id))))
-                    .filter(account_balance_updates::block_number.gt(&last_block))
-                    .load::<StorageAccountUpdate>(self.conn())?
-            };
-
-            let account_creation_diff: Vec<StorageAccountCreation> = {
-                account_creates::table
-                    .filter(account_creates::account_id.eq(&(i64::from(account_id))))
-                    .filter(account_creates::block_number.gt(&last_block))
-                    .load::<StorageAccountCreation>(self.conn())?
-            };
-
-            let account_diff = {
-                let mut account_diff = Vec::new();
-                account_diff.extend(
-                    account_balance_diff
-                        .into_iter()
-                        .map(StorageAccountDiff::from),
-                );
-                account_diff.extend(
-                    account_creation_diff
-                        .into_iter()
-                        .map(StorageAccountDiff::from),
-                );
-                account_diff.sort_by(StorageAccountDiff::cmp_order);
-                account_diff
-                    .into_iter()
-                    .map(|upd| upd.into())
-                    .collect::<AccountUpdates>()
-            };
-
-            Ok(account_diff
-                .into_iter()
-                .map(|(_, upd)| upd)
-                .fold(account, Account::apply_update))
-        })
-    }
-
-    pub fn last_verified_state_for_account(
-        &self,
-        account_id: AccountId,
-    ) -> QueryResult<Option<models::node::Account>> {
-        let (_, account) = self.get_account_and_last_block(account_id)?;
-        Ok(account)
-    }
-
-    pub fn count_outstanding_proofs(&self, after_block: BlockNumber) -> QueryResult<u32> {
-        use crate::schema::executed_transactions::dsl::*;
-        let count: i64 = executed_transactions
-            .filter(block_number.gt(i64::from(after_block)))
-            .select(count_star())
-            .first(self.conn())?;
-        Ok(count as u32)
-    }
-
-    pub fn count_total_transactions(&self) -> QueryResult<u32> {
-        let count_tx: i64 = executed_transactions::table
-            .filter(executed_transactions::success.eq(true))
-            .select(count_star())
-            .first(self.conn())?;
-        let prior_ops: i64 = executed_priority_operations::table
-            .select(count_star())
-            .first(self.conn())?;
-        Ok((count_tx + prior_ops) as u32)
-    }
-
-    pub fn get_last_committed_block(&self) -> QueryResult<BlockNumber> {
-        use crate::schema::operations::dsl::*;
-        operations
-            .select(max(block_number))
-            .filter(action_type.eq(&ActionType::COMMIT.to_string()))
-            .get_result::<Option<i64>>(self.conn())
-            .map(|max| max.unwrap_or(0) as BlockNumber)
-    }
-
-    pub fn get_last_verified_block(&self) -> QueryResult<BlockNumber> {
-        use crate::schema::operations::dsl::*;
-        operations
-            .select(max(block_number))
-            .filter(action_type.eq(&ActionType::VERIFY.to_string()))
-            .get_result::<Option<i64>>(self.conn())
-            .map(|max| max.unwrap_or(0) as BlockNumber)
-    }
-
-    pub fn prover_run_for_next_commit(
-        &self,
-        worker_: &str,
-        prover_timeout: time::Duration,
-        block_size: usize,
-    ) -> QueryResult<Option<ProverRun>> {
-        self.conn().transaction(|| {
-            sql_query("LOCK TABLE prover_runs IN EXCLUSIVE MODE").execute(self.conn())?;
-            let job: Option<BlockNumber> = diesel::sql_query(format!("
-                WITH unsized_blocks AS (
-                    SELECT * FROM operations o
-                    WHERE action_type = 'COMMIT'
-                        AND block_number >
-                            (SELECT COALESCE(max(block_number),0) FROM operations WHERE action_type = 'VERIFY')
-                        AND NOT EXISTS 
-                            (SELECT * FROM proofs WHERE block_number = o.block_number)
-                        AND NOT EXISTS
-                            (SELECT * FROM prover_runs 
-                                WHERE block_number = o.block_number AND (now() - updated_at) < interval '{} seconds')
-                )
-                SELECT min(block_number) AS integer_value FROM unsized_blocks
-                INNER JOIN blocks 
-                    ON unsized_blocks.block_number = blocks.number AND blocks.block_size = {}
-                ", prover_timeout.as_secs(), block_size))
-                .get_result::<Option<IntegerNumber>>(self.conn())?
-                .map(|i| i.integer_value as BlockNumber);
-            if let Some(block_number_) = job {
-                use crate::schema::prover_runs::dsl::*;
-                let inserted: ProverRun = insert_into(prover_runs)
-                    .values(&vec![(
-                        block_number.eq(i64::from(block_number_) ),
-                        worker.eq(worker_.to_string())
-                    )])
-                    .get_result(self.conn())?;
-                Ok(Some(inserted))
-            } else {
-                Ok(None)
-            }
-        })
-    }
-
-    pub fn record_prover_is_working(&self, job_id: i32) -> QueryResult<()> {
-        use crate::schema::prover_runs::dsl::*;
-
-        let target = prover_runs.filter(id.eq(job_id));
-        diesel::update(target)
-            .set(updated_at.eq(now))
-            .execute(self.conn())
-            .map(|_| ())
-    }
-
-    pub fn register_prover(&self, worker_: &str, block_size_: usize) -> QueryResult<i32> {
-        use crate::schema::active_provers::dsl::*;
-        let inserted: ActiveProver = insert_into(active_provers)
-            .values(&vec![(
-                worker.eq(worker_.to_string()),
-                block_size.eq(block_size_ as i64),
-            )])
-            .get_result(self.conn())?;
-        Ok(inserted.id)
-    }
-
-    pub fn prover_by_id(&self, prover_id: i32) -> QueryResult<ActiveProver> {
-        use crate::schema::active_provers::dsl::*;
-
-        let ret: ActiveProver = active_provers
-            .filter(id.eq(prover_id))
-            .get_result(self.conn())?;
-        Ok(ret)
-    }
-
-    pub fn record_prover_stop(&self, prover_id: i32) -> QueryResult<()> {
-        use crate::schema::active_provers::dsl::*;
-
-        let target = active_provers.filter(id.eq(prover_id));
-        diesel::update(target)
-            .set(stopped_at.eq(now))
-            .execute(self.conn())
-            .map(|_| ())
-    }
-
-    /// Store the timestamp of the prover finish and the proof
-    pub fn store_proof(
-        &self,
-        block_number: BlockNumber,
-        proof: &EncodedProof,
-    ) -> QueryResult<usize> {
-        let to_store = NewProof {
-            block_number: i64::from(block_number),
-            proof: serde_json::to_value(proof).unwrap(),
-        };
-        use crate::schema::proofs::dsl::proofs;
-        insert_into(proofs).values(&to_store).execute(self.conn())
-    }
-
-    pub fn load_proof(&self, block_number: BlockNumber) -> QueryResult<EncodedProof> {
-        use crate::schema::proofs::dsl;
-        let stored: StoredProof = dsl::proofs
-            .filter(dsl::block_number.eq(i64::from(block_number)))
-            .get_result(self.conn())?;
-        Ok(serde_json::from_value(stored.proof).unwrap())
-    }
-
-    pub fn store_token(&self, id: TokenId, address: &str, symbol: &str) -> QueryResult<()> {
-        let new_token = Token {
-            id: i32::from(id),
-            address: address.to_string(),
-            symbol: symbol.to_string(),
-        };
-        diesel::insert_into(tokens::table)
-            .values(&new_token)
-            .on_conflict(tokens::id)
-            .do_update()
-            // update token address but not symbol -- so we can update it externally
-            .set(tokens::address.eq(new_token.address.clone()))
-            .execute(self.conn())
-            .map(drop)
-    }
-
-    pub fn load_tokens(&self) -> QueryResult<HashMap<TokenId, Token>> {
-        let tokens = tokens::table
-            .order(tokens::id.asc())
-            .load::<Token>(self.conn())?;
-        Ok(tokens.into_iter().map(|t| (t.id as TokenId, t)).collect())
-    }
-
-    pub fn token_symbol_from_id(&self, token: TokenId) -> QueryResult<Option<String>> {
-        Ok(tokens::table
-            .find(i32::from(token))
-            .first::<Token>(self.conn())
-            .optional()?
-            .map(|t| t.symbol))
-    }
-
-    // Data restore part
-
-    fn save_operation(&self, op: &Operation) -> QueryResult<()> {
-        self.conn().transaction(|| {
-            match &op.action {
-                Action::Commit => {
-                    self.commit_state_update(op.block.block_number, &op.accounts_updated)?;
-                    self.save_block(&op.block)?;
-                }
-                Action::Verify { .. } => self.apply_state_update(op.block.block_number)?,
-            };
-
-            let _stored: StoredOperation = diesel::insert_into(operations::table)
-                .values(&NewOperation {
-                    block_number: i64::from(op.block.block_number),
-                    action_type: op.action.to_string(),
-                })
-                .get_result(self.conn())?;
-            Ok(())
-        })
-    }
-
-    fn update_block_events(&self, events: &[NewBlockEvent]) -> QueryResult<()> {
-        self.conn().transaction(|| {
-            diesel::delete(events_state::table).execute(self.conn())?;
-            for event in events.iter() {
-                diesel::insert_into(events_state::table)
-                    .values(event)
-                    .execute(self.conn())?;
-            }
-            Ok(())
-        })
-    }
-
-    fn update_last_watched_block_number(
-        &self,
-        number: &NewLastWatchedEthBlockNumber,
-    ) -> QueryResult<()> {
-        self.conn().transaction(|| {
-            diesel::delete(data_restore_last_watched_eth_block::table).execute(self.conn())?;
-            diesel::insert_into(data_restore_last_watched_eth_block::table)
-                .values(number)
-                .execute(self.conn())?;
-            Ok(())
-        })
-    }
-
-    fn update_storage_state(&self, state: NewStorageState) -> QueryResult<()> {
-        self.conn().transaction(|| {
-            diesel::delete(storage_state_update::table).execute(self.conn())?;
-            diesel::insert_into(storage_state_update::table)
-                .values(state)
-                .execute(self.conn())?;
-            Ok(())
-        })
-    }
-
-    pub fn save_genesis_state(&self, genesis_acc_update: AccountUpdate) -> QueryResult<()> {
-        self.conn().transaction(|| {
-            self.commit_state_update(0, &[(0, genesis_acc_update)])?;
-            self.apply_state_update(0)?;
-            Ok(())
-        })
-    }
-
-    pub fn save_block_transactions_with_data_restore_state(
-        &self,
-        block: &Block,
-    ) -> QueryResult<()> {
-        self.conn().transaction(|| {
-            self.save_block_transactions(block)?;
-            let state = NewStorageState {
-                storage_state: "None".to_string(),
-            };
-            self.update_storage_state(state)?;
-            Ok(())
-        })
-    }
-
-    pub fn save_block_operations_with_data_restore_state(
-        &self,
-        commit_op: &Operation,
-        verify_op: &Operation,
-    ) -> QueryResult<()> {
-        self.conn().transaction(|| {
-            self.save_operation(commit_op)?;
-            self.save_operation(verify_op)?;
-            let state = NewStorageState {
-                storage_state: "None".to_string(),
-            };
-            self.update_storage_state(state)?;
-            Ok(())
-        })
-    }
-
-    pub fn save_events_state_with_data_restore_state(
-        &self,
-        block_events: &[NewBlockEvent],
-        token_events: &[TokenAddedEvent],
-        last_watched_eth_number: &NewLastWatchedEthBlockNumber,
-    ) -> QueryResult<()> {
-        self.conn().transaction(|| {
-            self.update_block_events(block_events)?;
-
-            for token in token_events.iter() {
-                self.store_token(
-                    token.id as u16,
-                    &format!("0x{:x}", token.address),
-                    &format!("ERC20-{}", token.id),
-                )?;
-            }
-
-            self.update_last_watched_block_number(last_watched_eth_number)?;
-
-            let state = NewStorageState {
-                storage_state: "Events".to_string(),
-            };
-            self.update_storage_state(state)?;
-
-            Ok(())
-        })
-    }
-
-    pub fn save_rollup_ops_with_data_restore_state(
-        &self,
-        ops: &[(BlockNumber, &FranklinOp, AccountId)],
-    ) -> QueryResult<()> {
-        self.conn().transaction(|| {
-            diesel::delete(rollup_ops::table).execute(self.conn())?;
-            for op in ops.iter() {
-                let stored_op = NewFranklinOp::prepare_stored_op(&op.1, op.0, op.2);
-                diesel::insert_into(rollup_ops::table)
-                    .values(&stored_op)
-                    .execute(self.conn())?;
-            }
-            let state = NewStorageState {
-                storage_state: "Operations".to_string(),
-            };
-            self.update_storage_state(state)?;
-            Ok(())
-        })
-    }
-
-    pub fn load_committed_events_state(&self) -> QueryResult<Vec<StoredBlockEvent>> {
-        let events = events_state::table
-            .filter(events_state::block_type.eq("Committed".to_string()))
-            .order(events_state::block_num.asc())
-            .load::<StoredBlockEvent>(self.conn())?;
-        Ok(events)
-    }
-
-    pub fn load_verified_events_state(&self) -> QueryResult<Vec<StoredBlockEvent>> {
-        let events = events_state::table
-            .filter(events_state::block_type.eq("Verified".to_string()))
-            .order(events_state::block_num.asc())
-            .load::<StoredBlockEvent>(self.conn())?;
-        Ok(events)
-    }
-
-    pub fn load_storage_state(&self) -> QueryResult<StoredStorageState> {
-        storage_state_update::table.first(self.conn())
-    }
-
-    pub fn load_last_watched_block_number(&self) -> QueryResult<StoredLastWatchedEthBlockNumber> {
-        data_restore_last_watched_eth_block::table.first(self.conn())
-    }
-
-    pub fn load_rollup_ops_blocks(&self) -> QueryResult<Vec<StoredRollupOpsBlock>> {
-        let stored_operations = rollup_ops::table
-            .order(rollup_ops::id.asc())
-            .load::<StoredFranklinOp>(self.conn())?;
-        let ops_blocks: Vec<StoredRollupOpsBlock> = stored_operations
-            .into_iter()
-            .group_by(|op| op.block_num)
-            .into_iter()
-            .map(|(_, stored_ops)| {
-                // let stored_ops = group.clone();
-                // let mut ops: Vec<FranklinOp> = vec![];
-                let mut block_num: i64 = 0;
-                let mut fee_account: i64 = 0;
-                let ops: Vec<FranklinOp> = stored_ops
-                    .map(|stored_op| {
-                        block_num = stored_op.block_num;
-                        fee_account = stored_op.fee_account;
-                        stored_op.into_franklin_op()
-                    })
-                    .collect();
-                StoredRollupOpsBlock {
-                    block_num: block_num as u32,
-                    ops,
-                    fee_account: fee_account as u32,
-                }
-            })
-            .collect();
-        Ok(ops_blocks)
-    }
-}
-
-#[cfg(test)]
-/// This tests require empty DB setup and ignored by default
-/// use `zksync db-test-no-reset`/`franklin db-test` script to run them
-mod test {
-    use super::*;
-    use crypto_exports::rand::{Rng, SeedableRng, XorShiftRng};
-    use diesel::Connection;
-    use models::primitives::u128_to_bigdecimal;
-
-    fn acc_create_random_updates<R: Rng>(
-        rng: &mut R,
-    ) -> impl Iterator<Item = (u32, AccountUpdate)> {
-        let id: u32 = rng.gen();
-        let balance = u128::from(rng.gen::<u64>());
-        let nonce: u32 = rng.gen();
-        let pub_key_hash = PubKeyHash { data: rng.gen() };
-        let address: Address = rng.gen::<[u8; 20]>().into();
-
-        let mut a = models::node::account::Account::default_with_address(&address);
-        let old_nonce = nonce;
-        a.nonce = old_nonce + 2;
-        a.pub_key_hash = pub_key_hash;
-
-        let old_balance = a.get_balance(0);
-        a.set_balance(0, u128_to_bigdecimal(balance));
-        let new_balance = a.get_balance(0);
-        vec![
-            (
-                id,
-                AccountUpdate::Create {
-                    nonce: old_nonce,
-                    address: a.address,
-                },
-            ),
-            (
-                id,
-                AccountUpdate::ChangePubKeyHash {
-                    old_nonce,
-                    old_pub_key_hash: PubKeyHash::default(),
-                    new_nonce: old_nonce + 1,
-                    new_pub_key_hash: a.pub_key_hash,
-                },
-            ),
-            (
-                id,
-                AccountUpdate::UpdateBalance {
-                    old_nonce: old_nonce + 1,
-                    new_nonce: old_nonce + 2,
-                    balance_update: (0, old_balance, new_balance),
-                },
-            ),
-        ]
-        .into_iter()
-    }
-
-    #[test]
-    #[cfg_attr(not(feature = "db_test"), ignore)]
-    // Here we create updates for blocks 1,2,3 (commit 3 blocks)
-    // We apply updates for blocks 1,2 (verify 2 blocks)
-    // Make sure that we can get state for all blocks.
-    fn test_commit_rewind() {
-        let _ = env_logger::try_init();
-
-        let mut rng = XorShiftRng::from_seed([0, 1, 2, 3]);
-
-        let pool = ConnectionPool::new();
-        let conn = pool.access_storage().unwrap();
-        conn.conn().begin_test_transaction().unwrap(); // this will revert db after test
-
-        let (accounts_block_1, updates_block_1) = {
-            let mut accounts = AccountMap::default();
-            let updates = {
-                let mut updates = Vec::new();
-                updates.extend(acc_create_random_updates(&mut rng));
-                updates.extend(acc_create_random_updates(&mut rng));
-                updates.extend(acc_create_random_updates(&mut rng));
-                updates
-            };
-            apply_updates(&mut accounts, updates.clone());
-            (accounts, updates)
-        };
-
-        let (accounts_block_2, updates_block_2) = {
-            let mut accounts = accounts_block_1.clone();
-            let updates = {
-                let mut updates = Vec::new();
-                updates.extend(acc_create_random_updates(&mut rng));
-                updates.extend(acc_create_random_updates(&mut rng));
-                updates.extend(acc_create_random_updates(&mut rng));
-                updates
-            };
-            apply_updates(&mut accounts, updates.clone());
-            (accounts, updates)
-        };
-        let (accounts_block_3, updates_block_3) = {
-            let mut accounts = accounts_block_2.clone();
-            let updates = {
-                let mut updates = Vec::new();
-                updates.extend(acc_create_random_updates(&mut rng));
-                updates.extend(acc_create_random_updates(&mut rng));
-                updates.extend(acc_create_random_updates(&mut rng));
-                updates
-            };
-            apply_updates(&mut accounts, updates.clone());
-            (accounts, updates)
-        };
-
-        let get_operation = |block_number, action, accounts_updated| -> Operation {
-            Operation {
-                id: None,
-                action,
-                block: Block {
-                    block_number,
-                    new_root_hash: Fr::default(),
-                    fee_account: 0,
-                    block_transactions: Vec::new(),
-                    processed_priority_ops: (0, 0),
-                },
-                accounts_updated,
-            }
-        };
-
-        conn.execute_operation(&get_operation(1, Action::Commit, updates_block_1))
-            .expect("Commit block 1");
-        conn.execute_operation(&get_operation(2, Action::Commit, updates_block_2))
-            .expect("Commit block 2");
-        conn.execute_operation(&get_operation(3, Action::Commit, updates_block_3))
-            .expect("Commit block 3");
-
-        let (block, state) = conn.load_committed_state(Some(1)).unwrap();
-        assert_eq!((block, &state), (1, &accounts_block_1));
-
-        let (block, state) = conn.load_committed_state(Some(2)).unwrap();
-        assert_eq!((block, &state), (2, &accounts_block_2));
-
-        let (block, state) = conn.load_committed_state(Some(3)).unwrap();
-        assert_eq!((block, &state), (3, &accounts_block_3));
-
-        conn.store_proof(1, &Default::default())
-            .expect("Store proof block 1");
-        conn.execute_operation(&get_operation(
-            1,
-            Action::Verify {
-                proof: Default::default(),
-            },
-            Vec::new(),
-        ))
-        .expect("Verify block 1");
-        conn.store_proof(2, &Default::default())
-            .expect("Store proof block 2");
-        conn.execute_operation(&get_operation(
-            2,
-            Action::Verify {
-                proof: Default::default(),
-            },
-            Vec::new(),
-        ))
-        .expect("Verify block 2");
-
-        let (block, state) = conn.load_committed_state(Some(1)).unwrap();
-        assert_eq!((block, &state), (1, &accounts_block_1));
-
-        let (block, state) = conn.load_committed_state(Some(2)).unwrap();
-        assert_eq!((block, &state), (2, &accounts_block_2));
-
-        let (block, state) = conn.load_committed_state(Some(3)).unwrap();
-        assert_eq!((block, &state), (3, &accounts_block_3));
-
-        let (block, state) = conn.load_committed_state(None).unwrap();
-        assert_eq!((block, &state), (3, &accounts_block_3));
-    }
-
-    #[test]
-    #[ignore]
-    // TODO: Implement
-    fn test_eth_sender_storage() {}
-
-    #[test]
-    #[cfg_attr(not(feature = "db_test"), ignore)]
-    fn test_store_proof() {
-        let pool = ConnectionPool::new();
-        let conn = pool.access_storage().unwrap();
-        conn.conn().begin_test_transaction().unwrap(); // this will revert db after test
-
-        assert!(conn.load_proof(1).is_err());
-
-        let proof = EncodedProof::default();
-        assert!(conn.store_proof(1, &proof).is_ok());
-
-        let loaded = conn.load_proof(1).expect("must load proof");
-        assert_eq!(loaded, proof);
->>>>>>> 6bfafa35
     }
 }