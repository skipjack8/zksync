table! {
    account_balance_updates (balance_update_id) {
        balance_update_id -> Int4,
        account_id -> Int8,
        block_number -> Int8,
        coin_id -> Int4,
        old_balance -> Numeric,
        new_balance -> Numeric,
        old_nonce -> Int8,
        new_nonce -> Int8,
        update_order_id -> Int4,
    }
}

table! {
    account_creates (account_id, block_number) {
        account_id -> Int8,
        is_create -> Bool,
        block_number -> Int8,
        address -> Bytea,
        nonce -> Int8,
        update_order_id -> Int4,
    }
}

table! {
    account_pubkey_updates (pubkey_update_id) {
        pubkey_update_id -> Int4,
        update_order_id -> Int4,
        account_id -> Int8,
        block_number -> Int8,
        old_pubkey_hash -> Bytea,
        new_pubkey_hash -> Bytea,
        old_nonce -> Int8,
        new_nonce -> Int8,
    }
}

table! {
    accounts (id) {
        id -> Int8,
        last_block -> Int8,
        nonce -> Int8,
        address -> Bytea,
        pubkey_hash -> Bytea,
    }
}

table! {
    active_provers (id) {
        id -> Int4,
        worker -> Text,
        created_at -> Timestamptz,
        stopped_at -> Nullable<Timestamptz>,
        block_size -> Int8,
    }
}

table! {
    balances (account_id, coin_id) {
        account_id -> Int8,
        coin_id -> Int4,
        balance -> Numeric,
    }
}

table! {
    blocks (number) {
        number -> Int8,
        root_hash -> Bytea,
        fee_account_id -> Int8,
        unprocessed_prior_op_before -> Int8,
        unprocessed_prior_op_after -> Int8,
        block_size -> Int8,
        commit_gas_limit -> Int8,
        verify_gas_limit -> Int8,
        block_timestamp -> Nullable<Int8>,
    }
}

table! {
    data_restore_events_state (id) {
        id -> Int4,
        block_type -> Text,
        transaction_hash -> Bytea,
        block_num -> Int8,
    }
}

table! {
    data_restore_last_watched_eth_block (id) {
        id -> Int4,
        block_number -> Text,
    }
}

table! {
    data_restore_rollup_ops (id) {
        id -> Int4,
        block_num -> Int8,
        operation -> Jsonb,
        fee_account -> Int8,
        block_timestamp -> Nullable<Int8>,
    }
}

table! {
    data_restore_storage_state_update (id) {
        id -> Int4,
        storage_state -> Text,
    }
}

table! {
    eth_operations (id) {
        id -> Int8,
        nonce -> Int8,
        confirmed -> Bool,
        raw_tx -> Bytea,
        op_type -> Jsonb,
        final_hash -> Nullable<Bytea>,
        last_deadline_block -> Int8,
        last_used_gas_price -> Numeric,
    }
}

table! {
    eth_ops_binding (id) {
        id -> Int8,
        op_id -> Int8,
        eth_op_id -> Int8,
    }
}

table! {
    eth_parameters (id) {
        id -> Bool,
        nonce -> Int8,
        gas_price_limit -> Int8,
        commit_ops -> Int8,
        verify_ops -> Int8,
        withdraw_ops -> Int8,
    }
}

table! {
    eth_tx_hashes (id) {
        id -> Int8,
        eth_op_id -> Int8,
        tx_hash -> Bytea,
    }
}

table! {
    executed_priority_operations (eth_hash) {
        block_number -> Int8,
        block_index -> Int4,
        operation -> Jsonb,
        from_account -> Bytea,
        to_account -> Bytea,
        priority_op_serialid -> Int8,
        deadline_block -> Int8,
        eth_hash -> Bytea,
        eth_block -> Int8,
        created_at -> Timestamptz,
    }
}

table! {
    executed_transactions (tx_hash) {
        block_number -> Int8,
        block_index -> Nullable<Int4>,
        tx -> Jsonb,
        operation -> Jsonb,
        tx_hash -> Bytea,
        from_account -> Bytea,
        to_account -> Nullable<Bytea>,
        success -> Bool,
        fail_reason -> Nullable<Text>,
        primary_account_address -> Bytea,
        nonce -> Int8,
        created_at -> Timestamptz,
        eth_sign_data -> Nullable<Jsonb>,
    }
}

table! {
    mempool_txs (id) {
        id -> Int8,
        tx_hash -> Text,
        tx -> Jsonb,
<<<<<<< HEAD
        batch_id -> Nullable<Int8>,
    }
}

table! {
    multiblock_proofs (id) {
        id -> Int4,
        block_from -> Int8,
        block_to -> Int8,
        proof -> Jsonb,
        created_at -> Timestamptz,
=======
        created_at -> Timestamptz,
        eth_sign_data -> Nullable<Jsonb>,
>>>>>>> f66cd75f
    }
}

table! {
    operations (id) {
        id -> Int8,
        block_number -> Int8,
        action_type -> Text,
        created_at -> Timestamptz,
        confirmed -> Bool,
    }
}

table! {
    pending_block (number) {
        number -> Int8,
        chunks_left -> Int8,
        unprocessed_priority_op_before -> Int8,
        pending_block_iteration -> Int8,
        block_timestamp -> Nullable<Int8>,
    }
}

table! {
    proofs (block_number) {
        block_number -> Int8,
        proof -> Jsonb,
        created_at -> Timestamptz,
    }
}

table! {
    prover_multiblock_runs (id) {
        id -> Int4,
        block_number_from -> Int8,
        block_number_to -> Int8,
        worker -> Nullable<Text>,
        created_at -> Timestamptz,
        updated_at -> Timestamptz,
    }
}

table! {
    prover_runs (id) {
        id -> Int4,
        block_number -> Int8,
        worker -> Nullable<Text>,
        created_at -> Timestamptz,
        updated_at -> Timestamptz,
    }
}

table! {
    server_config (id) {
        id -> Bool,
        contract_addr -> Nullable<Text>,
        gov_contract_addr -> Nullable<Text>,
    }
}

table! {
    ticker_price (token_id) {
        token_id -> Int4,
        usd_price -> Numeric,
        last_updated -> Timestamptz,
    }
}

table! {
    tokens (id) {
        id -> Int4,
        address -> Text,
        symbol -> Text,
        decimals -> Int2,
    }
}

table! {
    verify_multiproof_queue_elements (id) {
        id -> Int8,
        verify_multiblock_info -> Jsonb,
        sended_to_eth -> Bool,
    }
}

joinable!(account_balance_updates -> tokens (coin_id));
joinable!(balances -> accounts (account_id));
joinable!(balances -> tokens (coin_id));
joinable!(eth_ops_binding -> eth_operations (eth_op_id));
joinable!(eth_ops_binding -> operations (op_id));
joinable!(eth_tx_hashes -> eth_operations (eth_op_id));
joinable!(ticker_price -> tokens (token_id));

allow_tables_to_appear_in_same_query!(
    account_balance_updates,
    account_creates,
    account_pubkey_updates,
    accounts,
    active_provers,
    balances,
    blocks,
    data_restore_events_state,
    data_restore_last_watched_eth_block,
    data_restore_rollup_ops,
    data_restore_storage_state_update,
    eth_operations,
    eth_ops_binding,
    eth_parameters,
    eth_tx_hashes,
    executed_priority_operations,
    executed_transactions,
    mempool_txs,
    multiblock_proofs,
    operations,
    pending_block,
    proofs,
    prover_multiblock_runs,
    prover_runs,
    server_config,
    ticker_price,
    tokens,
    verify_multiproof_queue_elements,
);<|MERGE_RESOLUTION|>--- conflicted
+++ resolved
@@ -189,7 +189,8 @@
         id -> Int8,
         tx_hash -> Text,
         tx -> Jsonb,
-<<<<<<< HEAD
+        created_at -> Timestamptz,
+        eth_sign_data -> Nullable<Jsonb>,
         batch_id -> Nullable<Int8>,
     }
 }
@@ -201,10 +202,6 @@
         block_to -> Int8,
         proof -> Jsonb,
         created_at -> Timestamptz,
-=======
-        created_at -> Timestamptz,
-        eth_sign_data -> Nullable<Jsonb>,
->>>>>>> f66cd75f
     }
 }
 
