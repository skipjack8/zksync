--- conflicted
+++ resolved
@@ -98,12 +98,7 @@
         exec_prior_op: ExecutedPriorityOp,
         block: BlockNumber,
     ) -> Self {
-<<<<<<< HEAD
         let operation = serde_json::to_value(&exec_prior_op.op).unwrap();
-=======
-        let mut operation = serde_json::to_value(&exec_prior_op.op).unwrap();
-        operation["eth_fee"] =
-            serde_json::to_value(exec_prior_op.priority_op.eth_fee.to_string()).unwrap();
 
         let (from_account, to_account) = match exec_prior_op.op {
             FranklinOp::Deposit(deposit) => (deposit.priority_op.from, deposit.priority_op.to),
@@ -117,7 +112,6 @@
             ),
         };
 
->>>>>>> a8643eec
         Self {
             block_number: i64::from(block),
             block_index: exec_prior_op.block_index as i32,
