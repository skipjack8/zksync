--- conflicted
+++ resolved
@@ -151,8 +151,10 @@
         let tx = serde_json::to_value(&exec_tx.signed_tx.tx).expect("Cannot serialize tx");
         let operation = serde_json::to_value(&exec_tx.op).expect("Cannot serialize operation");
 
-<<<<<<< HEAD
-        let (from_account_hex, to_account_hex): (String, Option<String>) = match exec_tx.tx {
+        let (from_account_hex, to_account_hex): (String, Option<String>) = match exec_tx
+            .signed_tx
+            .tx
+        {
             FranklinTx::Withdraw(_) | FranklinTx::Transfer(_) | FranklinTx::TransferFrom(_) => (
                 serde_json::from_value(tx["from"].clone()).unwrap(),
                 serde_json::from_value(tx["to"].clone()).unwrap(),
@@ -166,23 +168,6 @@
                 serde_json::from_value(tx["account"].clone()).unwrap(),
             ),
         };
-=======
-        let (from_account_hex, to_account_hex): (String, Option<String>) =
-            match exec_tx.signed_tx.tx {
-                FranklinTx::Withdraw(_) | FranklinTx::Transfer(_) => (
-                    serde_json::from_value(tx["from"].clone()).unwrap(),
-                    serde_json::from_value(tx["to"].clone()).unwrap(),
-                ),
-                FranklinTx::ChangePubKey(_) => (
-                    serde_json::from_value(tx["account"].clone()).unwrap(),
-                    serde_json::from_value(tx["newPkHash"].clone()).unwrap(),
-                ),
-                FranklinTx::Close(_) => (
-                    serde_json::from_value(tx["account"].clone()).unwrap(),
-                    serde_json::from_value(tx["account"].clone()).unwrap(),
-                ),
-            };
->>>>>>> f66cd75f
 
         let from_account: Vec<u8> = hex::decode(cut_prefix(&from_account_hex)).unwrap();
         let to_account: Option<Vec<u8>> =
