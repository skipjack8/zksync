[package]
name = "server"
version = "0.0.1"
edition = "2018"

[dependencies]
eth_client = { path = "../eth_client", version = "0.1.0"  }
plasma = { path = "../plasma", version = "0.1.1" }
models = { path = "../models", version = "0.0.1" }
storage = { path = "../storage", version = "0.0.1" }
prover = { path = "../prover", version = "0.0.1" }
circuit = { path = "../circuit", version = "0.1.1"}

crypto_exports = { path = "../crypto_exports", version = "0.1.0" }

<<<<<<< HEAD
hex = "0.4"
ethabi = "8.0.0"
web3 = "0.8.0"
=======
hex = "0.3.2"
ethabi = "9.0.0"
web3 = "0.10.0"
>>>>>>> 8f0eef8c
serde = "1.0.90"
serde_derive = "1.0.90"
serde_json = "1.0.0"
log = "0.4"
env_logger = "0.6"
itertools = "0.8"
clap = "2.33.0"
jsonrpc-core = "14.0.3"
jsonrpc-core-client = "14.0.3"
jsonrpc-pubsub = "14.0.3"
jsonrpc-ws-server = "14.0.3"
jsonrpc-http-server = "14.0.3"
jsonrpc-derive = "14.0.3"

tokio = { version = "0.2", features = ["full"] }
futures = { version = "0.3", features = ["compat"] }
actix-rt = "0.2.5"
actix-cors = "0.1.0"
actix-web = "1.0.8"

bigdecimal = { version = "0.1.0", features = ["serde"]}
chrono = { version = "0.4", features = ["serde", "rustc-serialize"] }
diesel = { version = "1.4.3", features = ["postgres", "serde_json", "r2d2", "chrono"] }
ctrlc = "3.1"
failure = "0.1"
# TODO: should be removed after json rpc deps are updated is updated, current version (14.0)
futures01 = { package = "futures", version = "0.1" }
reqwest = "0.9.22"

[dev-dependencies]
lazy_static = "1.4"<|MERGE_RESOLUTION|>--- conflicted
+++ resolved
@@ -13,15 +13,9 @@
 
 crypto_exports = { path = "../crypto_exports", version = "0.1.0" }
 
-<<<<<<< HEAD
 hex = "0.4"
-ethabi = "8.0.0"
-web3 = "0.8.0"
-=======
-hex = "0.3.2"
 ethabi = "9.0.0"
 web3 = "0.10.0"
->>>>>>> 8f0eef8c
 serde = "1.0.90"
 serde_derive = "1.0.90"
 serde_json = "1.0.0"
