--- conflicted
+++ resolved
@@ -130,14 +130,11 @@
                 let e = format!("failed to get block to prove {}", e);
                 BabyProverError::Api(e)
             })?;
-<<<<<<< HEAD
-=======
 
         let (block, job_id) = block_to_prove.unwrap_or_else(|| {
             trace!("no block to prove from the server");
             (0, 0)
         });
->>>>>>> 0ad83ecb
 
         // Notify heartbeat routine on new proving block job or None.
         start_heartbeats_tx
