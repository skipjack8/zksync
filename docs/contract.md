--- conflicted
+++ resolved
@@ -34,9 +34,6 @@
 
 ## Withdrawals
 
-<<<<<<< HEAD
-The withdrawals workflow is similar to deposits, but with reverse order. When a block with a `withdraw` **circuit operation** is committed, an **onchain operation** for the withdrawal is created. If the block is verified, funds from the **onchain operation** are acrued to the users' *root-chain balance*. If the block is reverted, the **onchain operation** is simply discarded.
-=======
 ### Partial withdrawal
 
 It is a standard withdrawal operation. When a block with `partial_exit` **circuit operation** is committed, **withdraw onchain operation** for this withdrawal is created. If the block is verified, funds from the **withdrawal onchain operation** are acrued to the users' **root-chain balances**. 
@@ -48,7 +45,6 @@
 ### Full exit
 
 User can request this expensive operation to withdraw funds if he thinks that his transactions are censored by validators.
->>>>>>> 5227b040
 
 The user must send a transaction to **Franklin** contract function `registerFullExit()`. This function creates **full exit priority request** that is placed in corresponding priority requests mapping and also emits **NewPriorityRequest(opType, pubData, expirationBlock)** event to notify validators that they must include this request to upcoming blocks. Complete **PriorityQueue** logic that handles **priority requests** is described in **Priority Requests** section.
 
