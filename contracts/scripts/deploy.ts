<<<<<<< HEAD
import { ArgumentParser } from "argparse";
import { ethers, Wallet } from "ethers";
import { Deployer } from "../src.ts/deploy";
import { formatUnits, parseUnits } from "ethers/lib/utils";
import * as fs from "fs";
import * as path from "path";
=======
import { ArgumentParser } from 'argparse';
import { ethers, Wallet } from 'ethers';
import { Deployer } from '../src.ts/deploy';
import { formatUnits, parseUnits } from 'ethers/lib/utils';
>>>>>>> 1259956e

const provider = new ethers.providers.JsonRpcProvider(process.env.WEB3_URL);
const testConfigPath = path.join(process.env.ZKSYNC_HOME as string, `etc/test_config/constant`);
const ethTestConfig = JSON.parse(fs.readFileSync(`${testConfigPath}/eth.json`, { encoding: "utf-8" }));

(async () => {
    const parser = new ArgumentParser({
        version: '0.1.0',
        addHelp: true,
        description: 'Deploy contracts and publish them on Etherscan/Tesseracts'
    });
    parser.addArgument('--deployerPrivateKey', { required: false, help: 'Wallet used to deploy contracts.' });
    parser.addArgument('--governor', { required: false, help: 'governor address' });

    parser.addArgument('--contract', {
        required: false,
        help: 'Contract name: Governance, ZkSync, Verifier, Proxies or all by default.'
    });
    parser.addArgument('--gasPrice', { required: false, help: 'Gas price in GWei.' });
    parser.addArgument('--nonce', { required: false, help: 'nonce (requires --contract argument)' });
    const args = parser.parseArgs(process.argv.slice(2));

    const wallet = args.deployerPrivateKey
        ? new Wallet(args.deployerPrivateKey, provider)
        : Wallet.fromMnemonic(ethTestConfig.mnemonic, "m/44'/60'/0'/0/1").connect(provider);

    const gasPrice = args.gasPrice ? parseUnits(args.gasPrice, 'gwei') : await provider.getGasPrice();
    console.log(`Using gas price: ${formatUnits(gasPrice, 'gwei')} gwei`);

    if (args.nonce) {
        if (args.contract == null) {
            console.error('Nonce should be specified with --contract argument');
            process.exit(1);
        }
        console.log(`Using nonce: ${args.nonce}`);
    }

    const governorAddress = args.governor ? args.governor : wallet.address;
    console.log(`Deploying for governor: ${governorAddress}`);

    const deployer = new Deployer({ deployWallet: wallet, governorAddress, verbose: true });

    if (args.contract === 'ZkSync' || args.contract == null) {
        await deployer.deployZkSyncTarget({ gasPrice, nonce: args.nonce });
    }

    if (args.contract === 'Verifier' || args.contract == null) {
        await deployer.deployVerifierTarget({ gasPrice, nonce: args.nonce });
    }

    if (args.contract === 'Governance' || args.contract == null) {
        await deployer.deployGovernanceTarget({ gasPrice, nonce: args.nonce });
    }

    if (args.contract === 'Proxies' || args.contract == null) {
        await deployer.deployProxiesAndGatekeeper({ gasPrice, nonce: args.nonce });
    }
})();<|MERGE_RESOLUTION|>--- conflicted
+++ resolved
@@ -1,16 +1,9 @@
-<<<<<<< HEAD
 import { ArgumentParser } from "argparse";
 import { ethers, Wallet } from "ethers";
 import { Deployer } from "../src.ts/deploy";
 import { formatUnits, parseUnits } from "ethers/lib/utils";
 import * as fs from "fs";
 import * as path from "path";
-=======
-import { ArgumentParser } from 'argparse';
-import { ethers, Wallet } from 'ethers';
-import { Deployer } from '../src.ts/deploy';
-import { formatUnits, parseUnits } from 'ethers/lib/utils';
->>>>>>> 1259956e
 
 const provider = new ethers.providers.JsonRpcProvider(process.env.WEB3_URL);
 const testConfigPath = path.join(process.env.ZKSYNC_HOME as string, `etc/test_config/constant`);
