--- conflicted
+++ resolved
@@ -1,25 +1,17 @@
 import { ArgumentParser } from 'argparse';
 import { deployContract } from 'ethereum-waffle';
 import { constants, ethers } from 'ethers';
-<<<<<<< HEAD
-import { readProductionContracts, readTestContracts } from '../src.ts/deploy';
-=======
 import { readTestContracts } from '../src.ts/deploy';
 import * as fs from 'fs';
 import * as path from 'path';
->>>>>>> 6fc4f947
+import { readProductionContracts, readTestContracts } from '../src.ts/deploy';
 
 const { expect } = require('chai');
 
 export const FranklinTestUpgradeTargetContractCode = require(`../build/ZkSyncTestUpgradeTarget`);
-<<<<<<< HEAD
-
-const testContracts = readProductionContracts();
-=======
 const testConfigPath = path.join(process.env.ZKSYNC_HOME as string, `etc/test_config/constant`);
 const ethTestConfig = JSON.parse(fs.readFileSync(`${testConfigPath}/eth.json`, { encoding: 'utf-8' }));
-const testContracts = readTestContracts();
->>>>>>> 6fc4f947
+const testContracts = readProductionContracts();
 
 async function main() {
     try {
