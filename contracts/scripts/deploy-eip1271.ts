--- conflicted
+++ resolved
@@ -18,14 +18,7 @@
             console.error('This deploy script is only for localhost-test network');
             process.exit(1);
         }
-<<<<<<< HEAD
-        
-=======
 
-        const testConfigPath = path.join(process.env.ZKSYNC_HOME, `etc/test_config/constant/eip1271.json`);
-        const testConfig = JSON.parse(fs.readFileSync(testConfigPath, { encoding: 'utf-8' }));
-
->>>>>>> 1259956e
         const provider = new ethers.providers.JsonRpcProvider(process.env.WEB3_URL);
         provider.pollingInterval = 10;
 
@@ -34,13 +27,8 @@
         );
         const smartWallet = await deployContract(
             deployWallet,
-<<<<<<< HEAD
             readContractCode("AccountMock"),
             [EIP1271TestConfig.owner_address],
-=======
-            readContractCode('AccountMock'),
-            [testConfig.owner_address],
->>>>>>> 1259956e
             {
                 gasLimit: 5000000
             }
