pragma solidity ^0.5.8;

import "openzeppelin-solidity/contracts/token/ERC20/IERC20.sol";

import "./Governance.sol";
import "./Verifier.sol";
import "./VerificationKey.sol";
import "./Bytes.sol";

// GLOBAL TODOS:
// - check overflows

contract Franklin {
    VerificationKey verificationKey;
    Verifier verifier;
    Governance governance;

    // Fee coefficient for priority request transaction
    uint256 constant FEE_COEFF = 4;
    // Base gas cost for transaction
    uint256 constant BASE_GAS = 21000;
    // Expiration delta for priority request to be satisfied (in ETH blocks)
    uint256 constant PRIORITY_EXPIRATION = 250; // About 1 hour
    // chunks per block; each chunk has 8 bytes of public data
    uint256 constant BLOCK_SIZE = 14;
    // must fit into uint128
    uint256 constant MAX_VALUE = 2 ** 112 - 1;
    // ETH blocks
    uint256 constant EXPECT_VERIFICATION_IN = 8 * 60 * 100;
    // To make sure that all reverted blocks can be copied under block gas limit!
    uint256 constant MAX_UNVERIFIED_BLOCKS = 4 * 60 * 100;
    // Franklin chain address length.
    uint8 constant PUBKEY_HASH_LEN = 20;
    // Signature length.
    uint8 constant SIGNATURE_LEN = 64;

    // Bytes
    uint8 TOKEN_BYTES = 2;
    uint8 AMOUNT_BYTES = 16;
    uint8 ETH_ADDR_BYTES = 20;
    uint8 FEE_BYTES = 2;
    uint8 ACC_NUM_BYTES = 3;

    // Operations lengths

    uint256 constant NOOP_LENGTH = 1 * 8;
    uint256 constant DEPOSIT_LENGTH = 6 * 8;
    uint256 constant TRANSFER_TO_NEW_LENGTH = 5 * 8;
    uint256 constant PARTIAL_EXIT_LENGTH = 6 * 8;
    uint256 constant CLOSE_ACCOUNT_LENGTH = 1 * 8;
    uint256 constant TRANSFER_LENGTH = 2 * 8;
    uint256 constant FULL_EXIT_LENGTH = 14 * 8;

    // MARK: - Events

    // Event emitted when block is commited
    // Structure:
    // - blockNumber - number of commited block
    event BlockCommited(uint32 indexed blockNumber);
    // Event emitted when block is verified
    // Structure:
    // - blockNumber - number of verified block
    event BlockVerified(uint32 indexed blockNumber);

    // Event emitted when blocks are reverted
    // Structure:
    // - totalBlocksVerified - number of verified blocks
    // - totalBlocksCommited - number of commited blocks
    event BlocksReverted(
        uint32 indexed totalBlocksVerified,
        uint32 indexed totalBlocksCommited
    );

    // Event emitted when deposit operation comes into this contract
    // Structure:
    // - owner - sender
    // - tokenId - deposited token
    // - amount - deposited value
    // - franlkinAddress - address of Franklin account whtere deposit will be sent
    event OnchainDeposit(
        address indexed owner,
        uint16 tokenId,
        uint128 amount,
        bytes franklinAddress
    );

    // Event emitted when user send withdraw transaction from this contract
    // Structure:
    // - owner - sender
    // - tokenId - withdrawed token
    // - amount - withdrawed value
    event OnchainWithdrawal(
        address indexed owner,
        uint16 tokenId,
        uint128 amount
    );

    // New priority request event
    // Emitted when a request is placed into mapping
    // Params:
    // - opType - request type
    // - pubData - request data
    // - expirationBlock - the number of Ethereum block when request becomes expired
    // - fee - validator fee
    event NewPriorityRequest(
        OpType opType,
        bytes pubData,
        uint256 expirationBlock,
        uint256 fee
    );

    // Exodus mode entered event
    event ExodusMode();

    // MARK: - STORAGE

    // List of root-chain balances (per owner and tokenId) to withdraw
    mapping(address => mapping(uint16 => uint128)) public balancesToWithdraw;

    // Blocks

    // Total number of verified blocks
    // i.e. blocks[totalBlocksVerified] points at the latest verified block (block 0 is genesis)
    uint32 public totalBlocksVerified;

    // Total number of commited blocks
    // i.e. blocks[totalBlocksCommited] points at the latest commited block
    uint32 public totalBlocksCommited;

    // Block data (once per block)
    struct Block {
        // Index of the first operation to process for this block
        uint64 operationStartId;
        // Total number of operations to process for this block
        uint64 onchainOperations;
        // Total number of priority operations for this block
        uint64 priorityOperations;
        // ETH block number at which this block was commited
        uint32 commitedAtBlock;
        // Hash of commitment the block circuit
        bytes32 commitment;
        // New root hash
        bytes32 stateRoot;
        // Validator (aka block producer)
        address validator;
    }

    // List of blocks by Franklin blockId
    mapping(uint32 => Block) public blocks;

    // Types of franklin operations in blocks
    enum OpType {
        Noop,
        Deposit,
        TransferToNew,
        PartialExit,
        CloseAccount,
        Transfer,
        FullExit
    }

    // Onchain operations -- processed inside blocks (see docs)

    // Operation keeps a balance for processing the commited data in blocks, see docs
    struct OnchainOperation {
        OpType opType;
        bytes pubData;
    }

    // Total number of registered OnchainOps
    uint64 public totalOnchainOps;

    // List of OnchainOps by index
    mapping(uint64 => OnchainOperation) public onchainOps;

    // Priority Queue

    // Operation keeps a balance for processing the commited data in blocks, see docs
    struct PriorityOperation {
        OpType opType;
        bytes pubData;
        uint256 expirationBlock;
        uint256 fee;
    }

    // Priority Requests  mapping (request id - operation)
    // Contains op type, pubdata and expiration block of unsatisfied requests. Numbers are in order of requests receiving
    mapping(uint64 => PriorityOperation) public priorityRequests;
    // First priority request id
    uint64 public firstPriorityRequestId;
    // Total number of requests
    uint64 public totalPriorityRequests;

    // Flag indicating that exodus (mass exit) mode is triggered
    // Once it was raised, it can not be cleared again, and all users must exit
    bool public exodusMode;

    // Flag indicating that a user has exited certain token balance (per owner and tokenId)
    mapping(address => mapping(uint16 => bool)) public exited;

    // // Migration

    // // Address of the new version of the contract to migrate accounts to
    // // Can be proposed by network governor
    // address public migrateTo;

    // // Migration deadline: after this ETH block number migration may happen with the contract
    // // entering exodus mode for all users who have not opted in for migration
    // uint32  public migrateByBlock;

    // // Flag for the new contract to indicate that the migration has been sealed
    // bool    public migrationSealed;

    // mapping (uint32 => bool) tokenMigrated;

    // MARK: - Constructor

    // Inits verifier and verification key contracts instances, sets genesis root, network governor
    constructor(
        address _verifierAddress,
        address _vkAddress,
        bytes32 _genesisRoot,
        address _governanceAddress
    ) public {
        verifier = Verifier(_verifierAddress);
        verificationKey = VerificationKey(_vkAddress);
        governance = Governance(_governanceAddress);

        blocks[0].stateRoot = _genesisRoot;
    }

    // MARK: - Priority Queue

    // Add request
    // Params:
    // - _opType - priority request type
    // - _fee - validatorFee
    // - _pubData - request data
    function addPriorityRequest(
        OpType _opType,
        uint256 _fee,
        bytes memory _pubData
    ) internal {
        // Expiration block is: current block number + priority expiration delta
        uint256 expirationBlock = block.number + PRIORITY_EXPIRATION;

        priorityRequests[firstPriorityRequestId+totalPriorityRequests] = PriorityOperation({
            opType: _opType,
            pubData: _pubData,
            expirationBlock: expirationBlock,
            fee: _fee
        });
        totalPriorityRequests++;

        emit NewPriorityRequest(
            _opType,
            _pubData,
            expirationBlock,
            _fee
        );
    }

    // Pays validator fee and removes requests
    // Params:
    // - _count - number of requests
    // - _validator - address to pay fee
    function payValidatorFee(uint64 _count, address payable _validator) internal {
        require(
            _count <= totalPriorityRequests,
            "pvfcnt"
        ); // pvfcnt - count is heigher than total priority requests count

        uint256 totalFee = 0;
        for (uint64 i = firstPriorityRequestId; i < firstPriorityRequestId + _count; i++) {
            totalFee += priorityRequests[i].fee;
            delete priorityRequests[i];
        }
        totalPriorityRequests -= _count;
        firstPriorityRequestId += _count;

        _validator.transfer(totalFee);
    }

    // Accrues balances from deposits from block and removes requests
    // WARNING: Only for Exodus mode
    // Params:
    // - _count - count of requests where to look deposit requests for
    function accrueDepositsPriorityBalances(uint64 _count) internal {
        require(
            _count <= totalPriorityRequests,
            "abrcnt"
        ); // abrcnt - count is heigher than total priority requests count

        for (uint64 i = firstPriorityRequestId; i < firstPriorityRequestId + _count; i++) {
            if (priorityRequests[i].opType == OpType.Deposit) {
                bytes memory pubData = priorityRequests[i].pubData;
                bytes memory owner = new bytes(ETH_ADDR_BYTES);
                for (uint8 j = 0; j < ETH_ADDR_BYTES; ++j) {
                    owner[j] = pubData[j];
                }
                bytes memory token = new bytes(TOKEN_BYTES);
                for (uint8 j = 0; j < TOKEN_BYTES; j++) {
                    token[j] = pubData[ETH_ADDR_BYTES + j];
                }
                bytes memory amount = new bytes(AMOUNT_BYTES);
                for (uint8 j = 0; j < AMOUNT_BYTES; ++j) {
                    amount[j] = pubData[ETH_ADDR_BYTES + TOKEN_BYTES + j];
                }
                balancesToWithdraw[Bytes.bytesToAddress(owner)][Bytes.bytesToUInt16(token)] += Bytes.bytesToUInt128(amount);
            }
            delete priorityRequests[i];
        }
        totalPriorityRequests -= _count;
        firstPriorityRequestId += _count;
    }

    // function scheduleMigration(address _migrateTo, uint32 _migrateByBlock) external {
    //     requireGovernor();
    //     require(migrateByBlock == 0, "migration in progress");
    //     migrateTo = _migrateTo;
    //     migrateByBlock = _migrateByBlock;
    // }

    // // Anybody MUST be able to call this function
    // function sealMigration() external {
    //     require(migrateByBlock > 0, "no migration scheduled");
    //     migrationSealed = true;
    //     exodusMode = true;
    // }

    // // Anybody MUST be able to call this function
    // function migrateToken(uint32 _tokenId, uint128 /*_amount*/, bytes calldata /*_proof*/) external {
    //     require(migrationSealed, "migration not sealed");
    //     requireValidToken(_tokenId);
    //     require(tokenMigrated[_tokenId]==false, "token already migrated");
    //     // TODO: check the proof for the amount
    //     // TODO: transfer ERC20 or ETH to the `migrateTo` address
    //     tokenMigrated[_tokenId] = true;

    //     require(false, "unimplemented");
    // }

    // MARK: - Root-chain operations

    // Deposit ETH (simply by sending it to the contract)
    // Params:
    // - _franklinAddr - receiver
    function depositETH(bytes calldata _franklinAddr) external payable {
        // Fee is:
        //   fee coeff * (base tx gas cost + remained gas) * gas price
        uint256 fee = FEE_COEFF * (BASE_GAS + gasleft()) * tx.gasprice;

        requireActive();

        require(
            msg.value >= fee,
            "detlwv"
        ); // derlwv - Not enough ETH provided to pay the fee

        uint128 amount = uint128(msg.value-fee);
        require(
            amount <= MAX_VALUE,
            "detamt"
        ); // detamt - deposit amount value is heigher than Franklin is able to process

        registerDeposit(0, amount, fee, _franklinAddr);
    }

    // TODO: - cant test
    // Withdraw ETH
    // Params:
    // - _amount - amount to withdraw
    function withdrawETH(uint128 _amount) external {
        registerWithdrawal(0, _amount);
        msg.sender.transfer(_amount);
    }

    // Deposit ERC20 token
    // Params:
    // - _token - token address
    // - _amount - amount of token
    // - _franklinAddr - receiver
    function depositERC20(
        address _token,
        uint128 _amount,
        bytes calldata _franklinAddr
    ) external payable {
        // Fee is:
        //   fee coeff * (base tx gas cost + remained gas) * gas price
        uint256 fee = FEE_COEFF * (BASE_GAS + gasleft()) * tx.gasprice;

        requireActive();

        require(
            msg.value >= fee,
            "derlwv"
        ); // derlwv - Not enough ETH provided to pay the fee

        require(
            IERC20(_token).transferFrom(msg.sender, address(this), _amount),
            "dertrf"
        ); // dertrf - token transfer failed deposit

        uint16 tokenId = governance.validateTokenAddress(_token);
        registerDeposit(tokenId, _amount, fee, _franklinAddr);

        if (msg.value != fee) {
            msg.sender.transfer(msg.value-fee);
        }
    }

    // Withdraw ERC20 token
    // Params:
    // - _token - token address
    // - _amount - amount to withdraw
    function withdrawERC20(address _token, uint128 _amount) external {
        uint16 tokenId = governance.validateTokenAddress(_token);
        registerWithdrawal(tokenId, _amount);
        require(
            IERC20(_token).transfer(msg.sender, _amount),
            "wertrf"
        ); // wertrf - token transfer failed withdraw
    }
    
    // Register full exit request
    // Params:
    // - _franklinId - sender
    // - _token - token address, 0 address for ether
    // - _signature - user signature
<<<<<<< HEAD
    function registerFullExit(
        uint24 _accountId,
=======
    function fullExit (
        uint24 _franklinId,
>>>>>>> a7dbd6ff
        address _token,
        bytes calldata _signature
    ) external payable {
        // Fee is:
        //   fee coeff * (base tx gas cost + remained gas) * gas price
        uint256 fee = FEE_COEFF * (BASE_GAS + gasleft()) * tx.gasprice;
        
        uint16 tokenId;
        if (_token == address(0)) {
            tokenId = 0;
        } else {
            tokenId = governance.validateTokenAddress(_token);
        }
        
        require(
            msg.value >= fee,
<<<<<<< HEAD
            "derlwv"
        ); // derlwv - Not enough ETH provided to pay the fee
=======
            "fexlwv"
        ); // fexlwv - Not enough ETH provided to pay the fee
        
        requireActive();

>>>>>>> a7dbd6ff
        require(
            _signature.length == SIGNATURE_LEN,
            "fexsnl"
        ); // fexsnl - wrong signature length

        // Priority Queue request
<<<<<<< HEAD
        bytes memory pubData = Bytes.toBytesFromUInt24(_accountId); // franklin account id
=======
        bytes memory pubData = Bytes.toBytesFromUInt24(_franklinId); // franklin id
>>>>>>> a7dbd6ff
        pubData = Bytes.concat(pubData, Bytes.toBytesFromAddress(msg.sender)); // eth address
        pubData = Bytes.concat(pubData, Bytes.toBytesFromUInt16(tokenId)); // token id
        pubData = Bytes.concat(pubData, _signature); // signature
        addPriorityRequest(OpType.FullExit, fee, pubData);
        
        if (msg.value != fee) {
            msg.sender.transfer(msg.value-fee);
        }
    }

    // Register deposit request
    // Params:
    // - _token - token by id
    // - _amount - token amount
    // - _fee - validator fee
    // - _franklinAddr - receiver
    function registerDeposit(
        uint16 _token,
        uint128 _amount,
        uint256 _fee,
        bytes memory _franklinAddr
    ) internal {
        require(
            _franklinAddr.length == PUBKEY_HASH_LEN,
            "rdpfal"
        ); // rdpfal - wrong franklin address hash
        
        // Priority Queue request
        bytes memory pubData = Bytes.toBytesFromAddress(msg.sender); // sender
        pubData = Bytes.concat(pubData, Bytes.toBytesFromUInt16(_token)); // token id
        pubData = Bytes.concat(pubData, Bytes.toBytesFromUInt128(_amount)); // amount
        pubData = Bytes.concat(pubData, _franklinAddr); // franklin address
        addPriorityRequest(OpType.Deposit, _fee, pubData);

        emit OnchainDeposit(
            msg.sender,
            _token,
            _amount,
            _franklinAddr
        );
    }

    // Register withdrawal
    // Params:
    // - _token - token by id
    // - _amount - token amount
    function registerWithdrawal(uint16 _token, uint128 _amount) internal {
        require(
            balancesToWithdraw[msg.sender][_token] >= _amount,
            "rwthamt"
        ); // rwthamt - insufficient balance withdraw

        balancesToWithdraw[msg.sender][_token] -= _amount;

        emit OnchainWithdrawal(
            msg.sender,
            _token,
            _amount
        );
    }

    // MARK: - Block commitment

    // Commit block
    // Params:
    // - _blockNumber - block number
    // - _feeAccount - account to collect fees
    // - _newRoot - new tree root
    // - _publicData - operations
    function commitBlock(
        uint32 _blockNumber,
        uint24 _feeAccount,
        bytes32 _newRoot,
        bytes calldata _publicData
    ) external {
        requireActive();
        require(
            _blockNumber == totalBlocksCommited + 1,
            "cbkbnr"
        ); // rwthamt - only commit next block
        require(
            totalBlocksCommited - totalBlocksVerified < MAX_UNVERIFIED_BLOCKS,
            "cbkmub"
        ); // cbkmub - too many commited
        require(
            governance.isValidator(msg.sender),
            "cbkvlr"
        ); // cbkvlr - not a validator in commit
        require(
            !triggerRevertIfBlockCommitmentExpired(),
            "cbkcex"
        ); // cbkcex - commitment expired
        require(
            !triggerExodusIfNeeded(),
            "cbkexm"
        ); // cbkexm - entered exodus mode

        (uint64 startId, uint64 totalProcessed, uint64 priorityCount) = collectOnchainOps(_publicData);
        if (areBlockPriorityOperationsValid(startId, totalProcessed, priorityCount)) {
            bytes32 commitment = createBlockCommitment(
                _blockNumber,
                _feeAccount,
                blocks[_blockNumber - 1].stateRoot,
                _newRoot,
                _publicData
            );

            blocks[_blockNumber] = Block(
                // onchain-ops
                startId,
                totalProcessed,
                priorityCount,
                uint32(block.number), // commited at
                commitment,
                _newRoot,
                msg.sender // validator
            );

            totalOnchainOps = startId + totalProcessed;

            totalBlocksCommited += 1;
            emit BlockCommited(_blockNumber);
        } else {
            removeOnchainOps(startId, totalProcessed);
            revert("cbkwoo"); // cbkwoo - wrong onchain ops
        }
    }

    // Returns operations start id, onchain operations count, priority operations count
    // Params:
    // - _publicData - operations
    function collectOnchainOps(bytes memory _publicData)
        internal
        returns (uint64 onchainOpsStartId, uint64 processedOnchainOps, uint64 priorityCount)
    {
        require(
            _publicData.length % 8 == 0,
            "coopln"
        ); // coopdn - pubdata.len % 8 != 0

        onchainOpsStartId = totalOnchainOps;
        uint64 currentOnchainOp = totalOnchainOps;

        uint256 currentPointer = 0;

        while (currentPointer < _publicData.length) {
            uint8 opType = uint8(_publicData[currentPointer]);
            (uint256 len, uint64 ops, uint64 priority) = processOp(
                opType,
                currentPointer,
                _publicData,
                currentOnchainOp
            );
            currentPointer += len;
            processedOnchainOps += ops;
            priorityCount += priority;
        }
        require(
            currentPointer == _publicData.length,
            "cooprn"
        ); // cooprn - last chunk exceeds pubdata
    }

    // Returns operation processed length, and indicators if it is onchain operation and if it is priority operation (1 if true)
    // Params:
    // - _opType - operation type
    // - _currentPointer - current pointer
    // - _publicData - operation data
    // - _newRoot - new tree root
    // - _currentOnchainOp - operation identifier
    function processOp(
        uint8 _opType,
        uint256 _currentPointer,
        bytes memory _publicData,
        uint64 _currentOnchainOp
    ) internal returns (uint256 processedLen, uint64 processedOnchainOps, uint64 priorityCount) {
        uint256 opDataPointer = _currentPointer + 1;

        if (_opType == uint8(OpType.Noop)) return (NOOP_LENGTH, 0, 0);
        if (_opType == uint8(OpType.TransferToNew)) return (TRANSFER_TO_NEW_LENGTH, 0, 0);
        if (_opType == uint8(OpType.Transfer)) return (TRANSFER_LENGTH, 0, 0);
        if (_opType == uint8(OpType.CloseAccount)) return (CLOSE_ACCOUNT_LENGTH, 0, 0);

        if (_opType == uint8(OpType.Deposit)) {
            bytes memory pubData = Bytes.slice(_publicData, opDataPointer + ACC_NUM_BYTES, TOKEN_BYTES + AMOUNT_BYTES + PUBKEY_HASH_LEN);
            require(
                pubData.length == TOKEN_BYTES + AMOUNT_BYTES + PUBKEY_HASH_LEN,
                "psodpl"
            ); // psodpl - wrong deposit length
            onchainOps[_currentOnchainOp] = OnchainOperation(
                OpType.Deposit,
                pubData
            );
            return (DEPOSIT_LENGTH, 1, 1);
        }

        if (_opType == uint8(OpType.PartialExit)) {
            bytes memory pubData = Bytes.slice(_publicData, opDataPointer + ACC_NUM_BYTES, TOKEN_BYTES + AMOUNT_BYTES + FEE_BYTES + ETH_ADDR_BYTES);
            require(
                pubData.length == TOKEN_BYTES + AMOUNT_BYTES + FEE_BYTES + ETH_ADDR_BYTES,
                "psopel"
            ); // psopel - wrong partial exit length
            onchainOps[_currentOnchainOp] = OnchainOperation(
                OpType.PartialExit,
                pubData
            );
            return (PARTIAL_EXIT_LENGTH, 1, 0);
        }

        if (_opType == uint8(OpType.FullExit)) {
            bytes memory pubData = Bytes.slice(_publicData, opDataPointer, ACC_NUM_BYTES + ETH_ADDR_BYTES + TOKEN_BYTES + SIGNATURE_LEN + AMOUNT_BYTES);
            require(
                pubData.length == ACC_NUM_BYTES + ETH_ADDR_BYTES + TOKEN_BYTES + SIGNATURE_LEN + AMOUNT_BYTES,
                "psofel"
            ); // psofel - wrong full exit length
            onchainOps[_currentOnchainOp] = OnchainOperation(
                OpType.FullExit,
                pubData
            );
            return (FULL_EXIT_LENGTH, 1, 1);
        }

        revert("popuop"); // popuop - unsupported op
    }
    
    // Returns block commitment
    // Params:
    // - _blockNumber - block number
    // - _feeAccount - account to collect fees
    // - _oldRoot - old tree root
    // - _newRoot - new tree root
    // - _publicData - operations
    function createBlockCommitment(
        uint32 _blockNumber,
        uint24 _feeAccount,
        bytes32 _oldRoot,
        bytes32 _newRoot,
        bytes memory _publicData
    ) internal pure returns (bytes32) {
        bytes32 hash = sha256(
            abi.encodePacked(uint256(_blockNumber), uint256(_feeAccount))
        );
        hash = sha256(abi.encodePacked(hash, uint256(_oldRoot)));
        hash = sha256(abi.encodePacked(hash, uint256(_newRoot)));
        // public data is commited with padding (TODO: check assembly and optimize to avoid copying data)
        hash = sha256(
            abi.encodePacked(
                hash,
                _publicData
            )
        );

        return hash;
    }

    // Check if blocks' priority operations are valid
    // Params:
    // - _startId - onchain op start id
    // - _totalProcessed - how many ops are procceeded
    // - _priorityCount - priority ops count
    function areBlockPriorityOperationsValid(uint64 _startId, uint64 _totalProcessed, uint64 _priorityCount) internal view returns (bool) {
        require(
            _priorityCount <= totalPriorityRequests,
            "bpoprc"
        ); // bpoprc - too much priority requests
        
        uint64 start = _startId;
        uint64 end = start + _totalProcessed;
        
        uint64 counter = 0;
        for (uint64 current = start; current < end; ++current) {
            if (onchainOps[current].opType == OpType.FullExit || onchainOps[current].opType == OpType.Deposit) {
                OnchainOperation memory op = onchainOps[current];
                if (!comparePriorityOps(op, counter+firstPriorityRequestId)) {
                    return false;
                }
                counter++;
            }
        }
        return true;
    }

    // Compare operation from block with corresponding priority requests' operation
    // Params:
    // - _onchainOp - operation from block
    // - _priorityRequestId - priority request id
    function comparePriorityOps(OnchainOperation memory _onchainOp, uint64 _priorityRequestId) internal view returns (bool) {
        bytes memory priorityPubData;
        bytes memory onchainPubData;
        if (_onchainOp.opType == OpType.Deposit && priorityRequests[_priorityRequestId].opType == OpType.Deposit) {
            priorityPubData = Bytes.slice(priorityRequests[_priorityRequestId].pubData, ETH_ADDR_BYTES, PUBKEY_HASH_LEN + AMOUNT_BYTES + TOKEN_BYTES);
            onchainPubData = _onchainOp.pubData;
        } else if (_onchainOp.opType == OpType.FullExit && priorityRequests[_priorityRequestId].opType == OpType.FullExit) {
<<<<<<< HEAD
            priorityPubData = Bytes.slice(priorityRequests[_priorityRequestId].pubData, 0, 89);
            onchainPubData = Bytes.slice(_onchainOp.pubData, 0, 86);
=======
            priorityPubData = Bytes.slice(priorityRequests[_priorityRequestId].pubData, 0, ACC_NUM_BYTES + ETH_ADDR_BYTES + TOKEN_BYTES + SIGNATURE_LEN);
            onchainPubData = Bytes.slice(_onchainOp.pubData, 0, ACC_NUM_BYTES + ETH_ADDR_BYTES + TOKEN_BYTES + SIGNATURE_LEN);
>>>>>>> a7dbd6ff
        } else {
            revert("cpowop"); // cpowop - wrong operation
        }
        return (priorityPubData.length > 0) &&
            (keccak256(onchainPubData) == keccak256(priorityPubData));
    }

    // Remove some onchain ops (for example in case of wrong priority comparison)
    // Params:
    // - _startId - onchain op start id
    // - _totalProcessed - how many ops are procceeded
    function removeOnchainOps(uint64 _startId, uint64 _totalProcessed) internal {
        uint64 start = _startId;
        uint64 end = start + _totalProcessed;

        for (uint64 current = start; current < end; ++current) {
            delete onchainOps[current];
        }
    }

    // MARK: - Block verification

    // Block verification.
    // Verify proof -> consummate onchain ops (accrue balances from withdrawls) -> remove priority requests
    // Params:
    // - blockNumber - block number
    // - _proof - proof
    function verifyBlock(uint32 _blockNumber, uint256[8] calldata _proof)
        external
    {
        requireActive();
        require(
            _blockNumber == totalBlocksVerified + 1,
            "vbknbk"
        ); // vbknbk - only verify next block
        require(
            governance.isValidator(msg.sender),
            "vbkvdr"
        ); // vbkvdr - not a validator in verify

        // TODO: - doesnt work in integration test - revert with vfyfp3 code. Need to be fixed
        // require(
        //     verifyBlockProof(_proof, blocks[_blockNumber].commitment),
        //     "vbkvbp"
        // ); // vbkvbp - verification failed

        consummateOnchainOps(_blockNumber);

        payValidatorFee(
            blocks[_blockNumber].priorityOperations,
            address(uint160(blocks[_blockNumber].validator))
        );

        totalBlocksVerified += 1;

        emit BlockVerified(_blockNumber);
    }

    // Proof verification
    // Params:
    // - _proof - block number
    // - _commitment - block commitment
    function verifyBlockProof(uint256[8] memory _proof, bytes32 _commitment)
        internal
        view
        returns (bool valid)
    {
        uint256 mask = (~uint256(0)) >> 3;
        uint256[14] memory vk;
        uint256[] memory gammaABC;
        (vk, gammaABC) = verificationKey.getVk();
        uint256[] memory inputs = new uint256[](1);
        inputs[0] = uint256(_commitment) & mask;
        return verifier.Verify(vk, gammaABC, _proof, inputs);
    }

    // If block verified the onchain operations from it must be completed (user must have possibility to withdraw funds if withdrawed)
    // Params:
    // - _blockNumber - number of block
    function consummateOnchainOps(uint32 _blockNumber) internal {
        uint64 start = blocks[_blockNumber].operationStartId;
        uint64 end = start + blocks[_blockNumber].onchainOperations;
        for (uint64 current = start; current < end; ++current) {
            OnchainOperation memory op = onchainOps[current];
            if (op.opType == OpType.PartialExit) {
                // partial exit was successful, accrue balance
                bytes memory tokenBytes = new bytes(TOKEN_BYTES);
                for (uint8 i = 0; i < TOKEN_BYTES; ++i) {
                    tokenBytes[i] = op.pubData[i];
                }
                uint16 tokenId = Bytes.bytesToUInt16(tokenBytes);

                bytes memory amountBytes = new bytes(AMOUNT_BYTES);
                for (uint256 i = 0; i < AMOUNT_BYTES; ++i) {
                    amountBytes[i] = op.pubData[TOKEN_BYTES + i];
                }
                uint128 amount = Bytes.bytesToUInt128(amountBytes);

                bytes memory ethAddress = new bytes(ETH_ADDR_BYTES);
                for (uint256 i = 0; i < ETH_ADDR_BYTES; ++i) {
                    ethAddress[i] = op.pubData[TOKEN_BYTES + AMOUNT_BYTES + FEE_BYTES + i];
                }
                balancesToWithdraw[Bytes.bytesToAddress(ethAddress)][tokenId] += amount;
            }
            if (op.opType == OpType.FullExit) {
                // full exit was successful, accrue balance
                bytes memory tokenBytes = new bytes(TOKEN_BYTES);
                for (uint8 i = 0; i < TOKEN_BYTES; ++i) {
                    tokenBytes[i] = op.pubData[ACC_NUM_BYTES + ETH_ADDR_BYTES + i];
                }
                uint16 tokenId = Bytes.bytesToUInt16(tokenBytes);

                bytes memory amountBytes = new bytes(AMOUNT_BYTES);
                for (uint256 i = 0; i < AMOUNT_BYTES; ++i) {
                    amountBytes[i] = op.pubData[ACC_NUM_BYTES + ETH_ADDR_BYTES + TOKEN_BYTES + SIGNATURE_LEN + i];
                }
                uint128 amount = Bytes.bytesToUInt128(amountBytes);

                bytes memory ethAddress = new bytes(ETH_ADDR_BYTES);
                for (uint256 i = 0; i < ETH_ADDR_BYTES; ++i) {
                    ethAddress[i] = op.pubData[ACC_NUM_BYTES + i];
                }
                balancesToWithdraw[Bytes.bytesToAddress(ethAddress)][tokenId] += amount;
            }
            delete onchainOps[current];
        }
    }

    // MARK: - Reverting commited blocks

    // Check that commitment is expired and revert blocks
    function triggerRevertIfBlockCommitmentExpired() public returns (bool) {
        if (totalBlocksCommited > totalBlocksVerified &&
                block.number >
                blocks[totalBlocksVerified + 1].commitedAtBlock +
                    EXPECT_VERIFICATION_IN) {
            revertBlocks(false);
            return true;
        }
        return false;
    }

    // Revert blocks
    // Params:
    // - _fromExodus - if revert caused by exodus mode
    function revertBlocks(bool _fromExodus) internal {
        for (uint32 i = totalBlocksVerified; i < totalBlocksCommited-1; i++) {
            Block memory reverted = blocks[i];
            if (_fromExodus) {
                // in case of exodus accrue balances from deposits
                accrueDepositsPriorityBalances(reverted.priorityOperations);
            }
            revertBlock(reverted);
            delete blocks[i];
        }
        totalBlocksCommited -= totalBlocksCommited - totalBlocksVerified;
        emit BlocksReverted(totalBlocksVerified, totalBlocksCommited);
    }

    // Delete block onchain operations, accrue balances from deposits and remove deposit priority requests from its mapping
    // Params:
    // - _reverted - reverted block
    function revertBlock(Block memory _reverted) internal {
        require(
            _reverted.commitedAtBlock > 0,
            "rbkbnf"
        ); // rbkbnf - block not found
        require(
            _reverted.priorityOperations <= totalPriorityRequests,
            "rbkprc"
        ); // rbkprc - priority count too large in revert
        removeOnchainOps(_reverted.operationStartId, _reverted.onchainOperations);
    }

    // MARK: - Exodus mode

    // Check that current state not is exodus mode
    function requireActive() internal view {
        require(
            !exodusMode,
            "racexa"
        ); // racexa - exodus mode activated
    }

    // Returns bool flag. True if the Exodus mode must be entered
    function triggerExodusIfNeeded() internal returns (bool) {
        if (block.number >= priorityRequests[firstPriorityRequestId].expirationBlock) {
            exodusMode = true;
            revertBlocks(true);
            emit ExodusMode();
            return true;
        } else {
            return false;
        }
    }

    // Withdraw token from Franklin to root chain
    // Params:
    // - _tokenId - verified token id
    // - _owners - all owners
    // - _amounts - amounts for owners
    // - _proof - proof
    function exit(
        uint16 _tokenId,
        address[] calldata _owners,
        uint128[] calldata _amounts,
        uint256[8] calldata /*_proof*/
    ) external {
        require(
            exodusMode,
            "extexm"
        ); // extexm - must be in exodus mode
        require(
            _owners.length == _amounts.length,
            "extaml"
        ); // extaml - |owners| != |amounts|

        for (uint256 i = 0; i < _owners.length; i++) {
            require(
                exited[_owners[i]][_tokenId] == false,
                "extaex"
            ); // extaex - already exited
        }

        // TODO: verify the proof that all users have the specified amounts of this token in the latest state

        for (uint256 i = 0; i < _owners.length; i++) {
            balancesToWithdraw[_owners[i]][_tokenId] += _amounts[i];
            exited[_owners[i]][_tokenId] = true;
        }
    }
}<|MERGE_RESOLUTION|>--- conflicted
+++ resolved
@@ -427,13 +427,8 @@
     // - _franklinId - sender
     // - _token - token address, 0 address for ether
     // - _signature - user signature
-<<<<<<< HEAD
-    function registerFullExit(
-        uint24 _accountId,
-=======
     function fullExit (
         uint24 _franklinId,
->>>>>>> a7dbd6ff
         address _token,
         bytes calldata _signature
     ) external payable {
@@ -450,27 +445,15 @@
         
         require(
             msg.value >= fee,
-<<<<<<< HEAD
             "derlwv"
         ); // derlwv - Not enough ETH provided to pay the fee
-=======
-            "fexlwv"
-        ); // fexlwv - Not enough ETH provided to pay the fee
-        
-        requireActive();
-
->>>>>>> a7dbd6ff
         require(
             _signature.length == SIGNATURE_LEN,
             "fexsnl"
         ); // fexsnl - wrong signature length
 
         // Priority Queue request
-<<<<<<< HEAD
-        bytes memory pubData = Bytes.toBytesFromUInt24(_accountId); // franklin account id
-=======
         bytes memory pubData = Bytes.toBytesFromUInt24(_franklinId); // franklin id
->>>>>>> a7dbd6ff
         pubData = Bytes.concat(pubData, Bytes.toBytesFromAddress(msg.sender)); // eth address
         pubData = Bytes.concat(pubData, Bytes.toBytesFromUInt16(tokenId)); // token id
         pubData = Bytes.concat(pubData, _signature); // signature
@@ -764,13 +747,8 @@
             priorityPubData = Bytes.slice(priorityRequests[_priorityRequestId].pubData, ETH_ADDR_BYTES, PUBKEY_HASH_LEN + AMOUNT_BYTES + TOKEN_BYTES);
             onchainPubData = _onchainOp.pubData;
         } else if (_onchainOp.opType == OpType.FullExit && priorityRequests[_priorityRequestId].opType == OpType.FullExit) {
-<<<<<<< HEAD
-            priorityPubData = Bytes.slice(priorityRequests[_priorityRequestId].pubData, 0, 89);
-            onchainPubData = Bytes.slice(_onchainOp.pubData, 0, 86);
-=======
             priorityPubData = Bytes.slice(priorityRequests[_priorityRequestId].pubData, 0, ACC_NUM_BYTES + ETH_ADDR_BYTES + TOKEN_BYTES + SIGNATURE_LEN);
             onchainPubData = Bytes.slice(_onchainOp.pubData, 0, ACC_NUM_BYTES + ETH_ADDR_BYTES + TOKEN_BYTES + SIGNATURE_LEN);
->>>>>>> a7dbd6ff
         } else {
             revert("cpowop"); // cpowop - wrong operation
         }
