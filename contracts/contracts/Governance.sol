pragma solidity ^0.5.0;

import "./Config.sol";


/// @title Governance Contract
/// @author Matter Labs
contract Governance is Config {

    /// @notice Token added to Franklin net
    event NewToken(
        address indexed token,
        uint16 indexed tokenId
    );

    /// @notice Governor changed
    event NewGovernor(
        address newGovernor
    );

    /// @notice Validator's status changed
    event ValidatorStatusUpdate(
        address validatorAddress,
        bool isActive
    );

    /// @notice Address which will exercise governance over the network i.e. add tokens, change validator set, conduct upgrades
    address public networkGovernor;

    /// @notice Total number of ERC20 tokens registered in the network (excluding ETH, which is hardcoded as tokenId = 0)
    uint16 public totalTokens;

    /// @notice List of registered tokens by tokenId
    mapping(uint16 => address) public tokenAddresses;

    /// @notice List of registered tokens by address
    mapping(address => uint16) public tokenIds;

    /// @notice List of permitted validators
    mapping(address => bool) public validators;

    constructor() public {}

    /// @notice Governance contract initialization. Can be external because Proxy contract intercepts illegal calls of this function.
    /// @param initializationParameters Encoded representation of initialization parameters:
        /// _networkGovernor The address of network governor
    function initialize(bytes calldata initializationParameters) external {
        address _networkGovernor = abi.decode(initializationParameters, (address));

        networkGovernor = _networkGovernor;
        validators[_networkGovernor] = true;
    }

    /// @notice Change current governor
    /// @param _newGovernor Address of the new governor
    function changeGovernor(address _newGovernor) external {
        requireGovernor(msg.sender);
        networkGovernor = _newGovernor;
        emit NewGovernor(_newGovernor);
    }

    /// @notice Add token to the list of networks tokens
    /// @param _token Token address
    function addToken(address _token) external {
        requireGovernor(msg.sender);
        require(tokenIds[_token] == 0, "gan11"); // token exists
        require(totalTokens < MAX_AMOUNT_OF_REGISTERED_TOKENS, "gan12"); // no free identifiers for tokens

        totalTokens++;
        uint16 newTokenId = totalTokens; // it is not `totalTokens - 1` because tokenId = 0 is reserved for eth

        tokenAddresses[newTokenId] = _token;
        tokenIds[_token] = newTokenId;
        emit NewToken(_token, newTokenId);
    }

    /// @notice Change validator status (active or not active)
    /// @param _validator Validator address
    /// @param _active Active flag
    function setValidator(address _validator, bool _active) external {
        requireGovernor(msg.sender);
<<<<<<< HEAD

        Validator memory validator = validators[_validatorAddress];

        if (validator.id == 0) {
            validator.id = totalValidators + 1;
            validatorAddresses[validator.id] = _validatorAddress;
            totalValidators += 1;
        }

        validator.isActive = _active;

        validators[_validatorAddress] = validator;

        emit ValidatorStatusUpdate(_validatorAddress, _active);
=======
        validators[_validator] = _active;
>>>>>>> fec8b8d0
    }

    /// @notice Check if specified address is is governor
    /// @param _address Address to check
    function requireGovernor(address _address) public view {
        require(_address == networkGovernor, "grr11"); // only by governor
    }

    /// @notice Checks if validator is active
    /// @param _address Validator address
    function requireActiveValidator(address _address) external view {
        require(validators[_address], "grr21"); // validator is not active
    }

    /// @notice Validate token id (must be less than  or equal total tokens amount)
    /// @param _tokenId Token id
    /// @return bool flag that indicates if token id is less than or equal total tokens amount
    function isValidTokenId(uint16 _tokenId) external view returns (bool) {
        return _tokenId <= totalTokens;
    }

    /// @notice Validate token address
    /// @param _tokenAddr Token address
    /// @return tokens id
    function validateTokenAddress(address _tokenAddr) external view returns (uint16) {
        uint16 tokenId = tokenIds[_tokenAddr];
        require(tokenId != 0, "gvs11"); // 0 is not a valid token
        return tokenId;
    }

}<|MERGE_RESOLUTION|>--- conflicted
+++ resolved
@@ -79,24 +79,7 @@
     /// @param _active Active flag
     function setValidator(address _validator, bool _active) external {
         requireGovernor(msg.sender);
-<<<<<<< HEAD
-
-        Validator memory validator = validators[_validatorAddress];
-
-        if (validator.id == 0) {
-            validator.id = totalValidators + 1;
-            validatorAddresses[validator.id] = _validatorAddress;
-            totalValidators += 1;
-        }
-
-        validator.isActive = _active;
-
-        validators[_validatorAddress] = validator;
-
-        emit ValidatorStatusUpdate(_validatorAddress, _active);
-=======
         validators[_validator] = _active;
->>>>>>> fec8b8d0
     }
 
     /// @notice Check if specified address is is governor
